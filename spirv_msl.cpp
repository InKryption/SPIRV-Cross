/*
 * Copyright 2016-2017 The Brenwill Workshop Ltd.
 *
 * Licensed under the Apache License, Version 2.0 (the "License");
 * you may not use this file except in compliance with the License.
 * You may obtain a copy of the License at
 *
 *     http://www.apache.org/licenses/LICENSE-2.0
 *
 * Unless required by applicable law or agreed to in writing, software
 * distributed under the License is distributed on an "AS IS" BASIS,
 * WITHOUT WARRANTIES OR CONDITIONS OF ANY KIND, either express or implied.
 * See the License for the specific language governing permissions and
 * limitations under the License.
 */

#include "spirv_msl.hpp"
#include "GLSL.std.450.h"

#include <algorithm>
#include <cassert>
#include <numeric>

using namespace spv;
using namespace spirv_cross;
using namespace std;

static const uint32_t k_unknown_location = ~0;

CompilerMSL::CompilerMSL(vector<uint32_t> spirv_, vector<MSLVertexAttr> *p_vtx_attrs,
                         vector<MSLResourceBinding> *p_res_bindings)
    : CompilerGLSL(move(spirv_))
{
	populate_func_name_overrides();
	populate_var_name_overrides();

	if (p_vtx_attrs)
		for (auto &va : *p_vtx_attrs)
			vtx_attrs_by_location[va.location] = &va;

	if (p_res_bindings)
		for (auto &rb : *p_res_bindings)
			resource_bindings.push_back(&rb);
}

CompilerMSL::CompilerMSL(const uint32_t *ir, size_t word_count, MSLVertexAttr *p_vtx_attrs, size_t vtx_attrs_count,
                         MSLResourceBinding *p_res_bindings, size_t res_bindings_count)
    : CompilerGLSL(ir, word_count)
{
	populate_func_name_overrides();
	populate_var_name_overrides();

	if (p_vtx_attrs)
		for (size_t i = 0; i < vtx_attrs_count; i++)
			vtx_attrs_by_location[p_vtx_attrs[i].location] = &p_vtx_attrs[i];

	if (p_res_bindings)
		for (size_t i = 0; i < res_bindings_count; i++)
			resource_bindings.push_back(&p_res_bindings[i]);
}

// Populate the collection of function names that need to be overridden
void CompilerMSL::populate_func_name_overrides()
{
	func_name_overrides["main"] = "main0";
	func_name_overrides["saturate"] = "saturate0";
}

void CompilerMSL::populate_var_name_overrides()
{
	var_name_overrides["kernel"] = "kernel0";
	var_name_overrides["bias"] = "bias0";
}

string CompilerMSL::compile()
{
	// Force a classic "C" locale, reverts when function returns
	ClassicLocale classic_locale;

	// Set main function name if it was explicitly set
	if (!options.entry_point_name.empty())
		set_name(entry_point, options.entry_point_name);

	non_stage_in_input_var_ids.clear();
	struct_member_padding.clear();

	update_active_builtins();

	// Preprocess OpCodes to extract the need to output additional header content
	preprocess_op_codes();

	// Create structs to hold input, output and uniform variables
	qual_pos_var_name = "";
	stage_in_var_id = add_interface_block(StorageClassInput);
	stage_out_var_id = add_interface_block(StorageClassOutput);
	stage_uniforms_var_id = add_interface_block(StorageClassUniformConstant);

	// Convert the use of global variables to recursively-passed function parameters
	localize_global_variables();
	extract_global_variables_from_functions();

	// Do not deal with GLES-isms like precision, older extensions and such.
	CompilerGLSL::options.es = false;
	CompilerGLSL::options.version = 120;
	CompilerGLSL::options.vertex.fixup_clipspace = false;
	backend.float_literal_suffix = false;
	backend.uint32_t_literal_suffix = true;
	backend.basic_int_type = "int";
	backend.basic_uint_type = "uint";
	backend.discard_literal = "discard_fragment()";
	backend.swizzle_is_function = false;
	backend.shared_is_implied = false;
	backend.native_row_major_matrix = false;

	uint32_t pass_count = 0;
	do
	{
		if (pass_count >= 3)
			SPIRV_CROSS_THROW("Over 3 compilation loops detected. Must be a bug!");

		reset();

		next_metal_resource_index = MSLResourceBinding(); // Start bindings at zero

		// Move constructor for this type is broken on GCC 4.9 ...
		buffer = unique_ptr<ostringstream>(new ostringstream());

		emit_header();
		emit_resources();
		emit_custom_functions();
		emit_function(get<SPIRFunction>(entry_point), 0);

		pass_count++;
	} while (force_recompile);

	return buffer->str();
}

string CompilerMSL::compile(vector<MSLVertexAttr> *p_vtx_attrs, vector<MSLResourceBinding> *p_res_bindings)
{
	if (p_vtx_attrs)
	{
		vtx_attrs_by_location.clear();
		for (auto &va : *p_vtx_attrs)
			vtx_attrs_by_location[va.location] = &va;
	}

	if (p_res_bindings)
	{
		resource_bindings.clear();
		for (auto &rb : *p_res_bindings)
			resource_bindings.push_back(&rb);
	}

	return compile();
}

string CompilerMSL::compile(MSLConfiguration &msl_cfg, vector<MSLVertexAttr> *p_vtx_attrs,
                            vector<MSLResourceBinding> *p_res_bindings)
{
	options = msl_cfg;
	return compile(p_vtx_attrs, p_res_bindings);
}

// Register the need to output any custom functions.
void CompilerMSL::preprocess_op_codes()
{
	set_enabled_interface_variables(get_active_interface_variables());
	spv_function_implementations.clear();

	OpCodePreprocessor preproc(*this);
	traverse_all_reachable_opcodes(get<SPIRFunction>(entry_point), preproc);

	if (preproc.suppress_missing_prototypes)
		add_pragma_line("#pragma clang diagnostic ignored \"-Wmissing-prototypes\"");

	if (preproc.uses_atomics)
	{
		add_header_line("#include <metal_atomic>");
		add_pragma_line("#pragma clang diagnostic ignored \"-Wunused-variable\"");
	}
}

// Move the Private global variables to the entry function.
// Non-constant variables cannot have global scope in Metal.
void CompilerMSL::localize_global_variables()
{
	auto &entry_func = get<SPIRFunction>(entry_point);
	auto iter = global_variables.begin();
	while (iter != global_variables.end())
	{
		uint32_t gv_id = *iter;
		auto &gbl_var = get<SPIRVariable>(gv_id);
		if (gbl_var.storage == StorageClassPrivate)
		{
			entry_func.add_local_variable(gv_id);
			iter = global_variables.erase(iter);
		}
		else
			iter++;
	}
}

// For any global variable accessed directly by a function,
// extract that variable and add it as an argument to that function.
void CompilerMSL::extract_global_variables_from_functions()
{

	// Uniforms
	unordered_set<uint32_t> global_var_ids;
	for (auto &id : ids)
	{
		if (id.get_type() == TypeVariable)
		{
			auto &var = id.get<SPIRVariable>();
			if (var.storage == StorageClassInput || var.storage == StorageClassUniform ||
			    var.storage == StorageClassUniformConstant || var.storage == StorageClassPushConstant)
			{
				global_var_ids.insert(var.self);
			}
		}
	}

	// Local vars that are declared in the main function and accessed directy by a function
	auto &entry_func = get<SPIRFunction>(entry_point);
	for (auto &var : entry_func.local_variables)
		global_var_ids.insert(var);

	std::set<uint32_t> added_arg_ids;
	unordered_set<uint32_t> processed_func_ids;
	extract_global_variables_from_function(entry_point, added_arg_ids, global_var_ids, processed_func_ids);
}

// MSL does not support the use of global variables for shader input content.
// For any global variable accessed directly by the specified function, extract that variable,
// add it as an argument to that function, and the arg to the added_arg_ids collection.
void CompilerMSL::extract_global_variables_from_function(uint32_t func_id, std::set<uint32_t> &added_arg_ids,
                                                         unordered_set<uint32_t> &global_var_ids,
                                                         unordered_set<uint32_t> &processed_func_ids)
{
	// Avoid processing a function more than once
	if (processed_func_ids.find(func_id) != processed_func_ids.end())
	{
		// Return function global variables
		added_arg_ids = function_global_vars[func_id];
		return;
	}

	processed_func_ids.insert(func_id);

	auto &func = get<SPIRFunction>(func_id);

	// Recursively establish global args added to functions on which we depend.
	for (auto block : func.blocks)
	{
		auto &b = get<SPIRBlock>(block);
		for (auto &i : b.ops)
		{
			auto ops = stream(i);
			auto op = static_cast<Op>(i.op);

			switch (op)
			{
			case OpLoad:
			case OpAccessChain:
			{
				uint32_t base_id = ops[2];
				if (global_var_ids.find(base_id) != global_var_ids.end())
					added_arg_ids.insert(base_id);

				break;
			}
			case OpFunctionCall:
			{
				uint32_t inner_func_id = ops[2];
				std::set<uint32_t> inner_func_args;
				extract_global_variables_from_function(inner_func_id, inner_func_args, global_var_ids,
				                                       processed_func_ids);
				added_arg_ids.insert(inner_func_args.begin(), inner_func_args.end());
				break;
			}

			default:
				break;
			}
		}
	}

	function_global_vars[func_id] = added_arg_ids;

	// Add the global variables as arguments to the function
	if (func_id != entry_point)
	{
		uint32_t next_id = increase_bound_by(uint32_t(added_arg_ids.size()));
		for (uint32_t arg_id : added_arg_ids)
		{
			uint32_t type_id = get<SPIRVariable>(arg_id).basetype;
			func.add_parameter(type_id, next_id, true);
			set<SPIRVariable>(next_id, type_id, StorageClassFunction);

			// Ensure both the existing and new variables have the same name, and the name is valid
			string vld_name = ensure_valid_name(to_name(arg_id), "v");
			set_name(arg_id, vld_name);
			set_name(next_id, vld_name);

			meta[next_id].decoration.qualified_alias = meta[arg_id].decoration.qualified_alias;
			next_id++;
		}
	}
}

// If a vertex attribute exists at the location, it is marked as being used by this shader
void CompilerMSL::mark_location_as_used_by_shader(uint32_t location, StorageClass storage)
{
	MSLVertexAttr *p_va;
	auto &execution = get_entry_point();
	if ((execution.model == ExecutionModelVertex) && (storage == StorageClassInput) &&
	    (p_va = vtx_attrs_by_location[location]))
		p_va->used_by_shader = true;
}

// Add an interface structure for the type of storage, which is either StorageClassInput or StorageClassOutput.
// Returns the ID of the newly added variable, or zero if no variable was added.
uint32_t CompilerMSL::add_interface_block(StorageClass storage)
{
	// Accumulate the variables that should appear in the interface struct
	vector<SPIRVariable *> vars;
	bool incl_builtins = (storage == StorageClassOutput);
	for (auto &id : ids)
	{
		if (id.get_type() == TypeVariable)
		{
			auto &var = id.get<SPIRVariable>();
			auto &type = get<SPIRType>(var.basetype);
			if (var.storage == storage && interface_variable_exists_in_entry_point(var.self) &&
			    !is_hidden_variable(var, incl_builtins) && type.pointer)
			{
				vars.push_back(&var);
			}
		}
	}

	// If no variables qualify, leave
	if (vars.empty())
		return 0;

	// Add a new typed variable for this interface structure.
	// The initializer expression is allocated here, but populated when the function
	// declaraion is emitted, because it is cleared after each compilation pass.
	uint32_t next_id = increase_bound_by(3);
	uint32_t ib_type_id = next_id++;
	auto &ib_type = set<SPIRType>(ib_type_id);
	ib_type.basetype = SPIRType::Struct;
	ib_type.storage = storage;
	set_decoration(ib_type_id, DecorationBlock);

	uint32_t ib_var_id = next_id++;
	auto &var = set<SPIRVariable>(ib_var_id, ib_type_id, storage, 0);
	var.initializer = next_id++;

	string ib_var_ref;
	switch (storage)
	{
	case StorageClassInput:
		ib_var_ref = stage_in_var_name;
		break;

	case StorageClassOutput:
	{
		ib_var_ref = stage_out_var_name;

		// Add the output interface struct as a local variable to the entry function,
		// and force the entry function to return the output interface struct from
		// any blocks that perform a function return.
		auto &entry_func = get<SPIRFunction>(entry_point);
		entry_func.add_local_variable(ib_var_id);
		for (auto &blk_id : entry_func.blocks)
		{
			auto &blk = get<SPIRBlock>(blk_id);
			if (blk.terminator == SPIRBlock::Return)
				blk.return_value = ib_var_id;
		}
		break;
	}

	case StorageClassUniformConstant:
	{
		ib_var_ref = stage_uniform_var_name;
		break;
	}

	default:
		break;
	}

	set_name(ib_type_id, get_entry_point_name() + "_" + ib_var_ref);
	set_name(ib_var_id, ib_var_ref);

	for (auto p_var : vars)
	{
		uint32_t type_id = p_var->basetype;
		auto &type = get<SPIRType>(type_id);
		if (type.basetype == SPIRType::Struct)
		{
			// Flatten the struct members into the interface struct
			uint32_t mbr_idx = 0;
			for (auto &mbr_type_id : type.member_types)
			{
				auto &mbr_type = get<SPIRType>(mbr_type_id);
				if (is_matrix(mbr_type))
				{
					exclude_member_from_stage_in(type, mbr_idx);
				}
				else
				{
					// Add a reference to the member to the interface struct.
					uint32_t ib_mbr_idx = uint32_t(ib_type.member_types.size());
					ib_type.member_types.push_back(mbr_type_id); // membertype.self is different for array types

					// Give the member a name
					string mbr_name = ensure_valid_name(to_qualified_member_name(type, mbr_idx), "m");
					set_member_name(ib_type_id, ib_mbr_idx, mbr_name);

					// Update the original variable reference to include the structure reference
					string qual_var_name = ib_var_ref + "." + mbr_name;
					set_member_qualified_name(type_id, mbr_idx, qual_var_name);

					// Copy the variable location from the original variable to the member
					if (has_member_decoration(type_id, mbr_idx, DecorationLocation))
					{
						uint32_t locn = get_member_decoration(type_id, mbr_idx, DecorationLocation);
						set_member_decoration(ib_type_id, ib_mbr_idx, DecorationLocation, locn);
						mark_location_as_used_by_shader(locn, storage);
					}

					// Mark the member as builtin if needed
					BuiltIn builtin;
					if (is_member_builtin(type, mbr_idx, &builtin))
					{
						set_member_decoration(ib_type_id, ib_mbr_idx, DecorationBuiltIn, builtin);
						if (builtin == BuiltInPosition)
							qual_pos_var_name = qual_var_name;
					}
				}
				mbr_idx++;
			}
		}
		else if (type.basetype == SPIRType::Boolean || type.basetype == SPIRType::Char ||
		         type.basetype == SPIRType::Int || type.basetype == SPIRType::UInt ||
		         type.basetype == SPIRType::Int64 || type.basetype == SPIRType::UInt64 ||
		         type.basetype == SPIRType::Float || type.basetype == SPIRType::Double ||
		         type.basetype == SPIRType::Boolean)
		{
			if (is_matrix(type))
			{
				exclude_from_stage_in(*p_var);
			}
			else
			{
				// Add a reference to the variable type to the interface struct.
				uint32_t ib_mbr_idx = uint32_t(ib_type.member_types.size());
				ib_type.member_types.push_back(type_id);

				// Give the member a name
				string mbr_name = ensure_valid_name(to_expression(p_var->self), "m");
				set_member_name(ib_type_id, ib_mbr_idx, mbr_name);

				// Update the original variable reference to include the structure reference
				string qual_var_name = ib_var_ref + "." + mbr_name;
				meta[p_var->self].decoration.qualified_alias = qual_var_name;

				// Copy the variable location from the original variable to the member
				if (get_decoration_mask(p_var->self) & (1ull << DecorationLocation))
				{
					uint32_t locn = get_decoration(p_var->self, DecorationLocation);
					set_member_decoration(ib_type_id, ib_mbr_idx, DecorationLocation, locn);
					mark_location_as_used_by_shader(locn, storage);
				}

				// Mark the member as builtin if needed
				if (is_builtin_variable(*p_var))
				{
					uint32_t builtin = get_decoration(p_var->self, DecorationBuiltIn);
					set_member_decoration(ib_type_id, ib_mbr_idx, DecorationBuiltIn, builtin);
					if (builtin == BuiltInPosition)
						qual_pos_var_name = qual_var_name;
				}
			}
		}
	}

	// Sort the members of the interface structure by their attribute numbers.
	// Oddly, Metal handles inputs better if they are sorted in reverse order,
	// particularly if the offsets are all equal.
	MemberSorter::SortAspect sort_aspect =
	    (storage == StorageClassInput) ? MemberSorter::LocationReverse : MemberSorter::Location;
	MemberSorter member_sorter(ib_type, meta[ib_type_id], sort_aspect);
	member_sorter.sort();

	// Sort input or output variables alphabetical
	auto &execution = get_entry_point();
	if ((execution.model == ExecutionModelFragment && storage == StorageClassInput) ||
	    (execution.model == ExecutionModelVertex && storage == StorageClassOutput))
	{
		MemberSorter member_sorter_io(ib_type, meta[ib_type.self], MemberSorter::Alphabetical);
		member_sorter_io.sort();
	}

	return ib_var_id;
}

// Excludes the specified input variable from the stage_in block structure.
// Instead, the variable is added to a block variable corresponding to a secondary MSL buffer.
// The main use case for this is when a stage_in variable contains a matrix, which is a rare occurrence.
void CompilerMSL::exclude_from_stage_in(SPIRVariable &var)
{
	uint32_t var_id = var.self;

	if (!(get_decoration_mask(var_id) & (1ull << DecorationLocation)))
		return;

	uint32_t mbr_type_id = var.basetype;
	string mbr_name = ensure_valid_name(to_expression(var_id), "m");
	uint32_t mbr_locn = get_decoration(var_id, DecorationLocation);
	meta[var_id].decoration.qualified_alias = add_input_buffer_block_member(mbr_type_id, mbr_name, mbr_locn);
}

// Excludes the specified type member from the stage_in block structure.
// Instead, the member is added to a block variable corresponding to a secondary MSL buffer.
// The main use case for this is when a stage_in variable contains a matrix, which is a rare occurrence.
void CompilerMSL::exclude_member_from_stage_in(const SPIRType &type, uint32_t index)
{
	uint32_t type_id = type.self;

	if (!has_member_decoration(type_id, index, DecorationLocation))
		return;

	uint32_t mbr_type_id = type.member_types[index];
	string mbr_name = ensure_valid_name(to_qualified_member_name(type, index), "m");
	uint32_t mbr_locn = get_member_decoration(type_id, index, DecorationLocation);
	string qual_name = add_input_buffer_block_member(mbr_type_id, mbr_name, mbr_locn);
	set_member_qualified_name(type_id, index, qual_name);
}

// Adds a member to the input buffer block that corresponds to the MTLBuffer used by an attribute location
string CompilerMSL::add_input_buffer_block_member(uint32_t mbr_type_id, string mbr_name, uint32_t mbr_locn)
{
	mark_location_as_used_by_shader(mbr_locn, StorageClassInput);

	MSLVertexAttr *p_va = vtx_attrs_by_location[mbr_locn];
	if (!p_va)
		return "";

	if (p_va->per_instance)
		needs_instance_idx_arg = true;
	else
		needs_vertex_idx_arg = true;

	// The variable that is the block struct.
	// Record the stride of this struct in its offset decoration.
	uint32_t ib_var_id = get_input_buffer_block_var_id(p_va->msl_buffer);
	auto &ib_var = get<SPIRVariable>(ib_var_id);
	uint32_t ib_type_id = ib_var.basetype;
	auto &ib_type = get<SPIRType>(ib_type_id);
	set_decoration(ib_type_id, DecorationOffset, p_va->msl_stride);

	// Add a reference to the variable type to the interface struct.
	uint32_t ib_mbr_idx = uint32_t(ib_type.member_types.size());
	ib_type.member_types.push_back(mbr_type_id);

	// Give the member a name
	set_member_name(ib_type_id, ib_mbr_idx, mbr_name);

	// Set MSL buffer and offset decorations, and indicate no valid attribute location
	set_member_decoration(ib_type_id, ib_mbr_idx, DecorationBinding, p_va->msl_buffer);
	set_member_decoration(ib_type_id, ib_mbr_idx, DecorationOffset, p_va->msl_offset);
	set_member_decoration(ib_type_id, ib_mbr_idx, DecorationLocation, k_unknown_location);

	// Update the original variable reference to include the structure and index reference
	string idx_var_name = builtin_to_glsl(p_va->per_instance ? BuiltInInstanceIndex : BuiltInVertexIndex);
	return get_name(ib_var_id) + "[" + idx_var_name + "]." + mbr_name;
}

// Returns the ID of the input block that will use the specified MSL buffer index,
// lazily creating an input block variable and type if needed.
//
// The use of this block applies only to input variables that have been excluded from the stage_in
// block, which typically only occurs if an attempt to pass a matrix in the stage_in block.
uint32_t CompilerMSL::get_input_buffer_block_var_id(uint32_t msl_buffer)
{
	uint32_t ib_var_id = non_stage_in_input_var_ids[msl_buffer];
	if (!ib_var_id)
	{
		// No interface block exists yet. Create a new typed variable for this interface block.
		// The initializer expression is allocated here, but populated when the function
		// declaraion is emitted, because it is cleared after each compilation pass.
		uint32_t next_id = increase_bound_by(3);
		uint32_t ib_type_id = next_id++;
		auto &ib_type = set<SPIRType>(ib_type_id);
		ib_type.basetype = SPIRType::Struct;
		ib_type.storage = StorageClassInput;
		set_decoration(ib_type_id, DecorationBlock);

		ib_var_id = next_id++;
		auto &var = set<SPIRVariable>(ib_var_id, ib_type_id, StorageClassInput, 0);
		var.initializer = next_id++;

		string ib_var_name = stage_in_var_name + convert_to_string(msl_buffer);
		set_name(ib_var_id, ib_var_name);
		set_name(ib_type_id, get_entry_point_name() + "_" + ib_var_name);

		// Add the variable to the map of buffer blocks, accessed by the Metal buffer index.
		non_stage_in_input_var_ids[msl_buffer] = ib_var_id;
	}
	return ib_var_id;
}

// Sort the members of the struct type by offset, and pack and then pad members where needed
// to align MSL members with SPIR-V offsets. The struct members are iterated twice. Packing
// occurs first, followed by padding, because packing a member reduces both its size and its
// natural alignment, possibly requiring a padding member to be added ahead of it.
void CompilerMSL::align_struct(SPIRType &ib_type)
{
	uint32_t &ib_type_id = ib_type.self;

	// Sort the members of the interface structure by their offset.
	// They should already be sorted per SPIR-V spec anyway.
	MemberSorter member_sorter(ib_type, meta[ib_type_id], MemberSorter::Offset);
	member_sorter.sort();

	uint32_t curr_offset = 0;
	uint32_t mbr_cnt = uint32_t(ib_type.member_types.size());

	// Test the alignment of each member, and if a member should be closer to the previous
	// member than the default spacing expects, it is likely that the previous member is in
	// a packed format. If so, and the previous member is packable, pack it.
	// For example...this applies to any 3-element vector that is followed by a scalar.
	for (uint32_t mbr_idx = 0; mbr_idx < mbr_cnt; mbr_idx++)
	{
		// Align current offset to the current member's default alignment.
		size_t align_mask = get_declared_struct_member_alignment(ib_type, mbr_idx) - 1;
		curr_offset = uint32_t((curr_offset + align_mask) & ~align_mask);

		// Fetch the member offset as declared in the SPIRV.
		uint32_t mbr_offset = get_member_decoration(ib_type_id, mbr_idx, DecorationOffset);
		if (curr_offset > mbr_offset)
		{
			uint32_t prev_mbr_idx = mbr_idx - 1;
			if (is_member_packable(ib_type, prev_mbr_idx))
				set_member_decoration(ib_type_id, prev_mbr_idx, DecorationCPacked);
		}

		// Increment the current offset to be positioned immediately after the current member.
		curr_offset = mbr_offset + uint32_t(get_declared_struct_member_size(ib_type, mbr_idx));
	}

	// Test the alignment of each member, and if a member is positioned farther than its
	// alignment and the end of the previous member, add a dummy padding member that will
	// be added before the current member when the delaration of this struct is emitted.
	for (uint32_t mbr_idx = 0; mbr_idx < mbr_cnt; mbr_idx++)
	{
		// Align current offset to the current member's default alignment.
		size_t align_mask = get_declared_struct_member_alignment(ib_type, mbr_idx) - 1;
		curr_offset = uint32_t((curr_offset + align_mask) & ~align_mask);

		// Fetch the member offset as declared in the SPIRV.
		uint32_t mbr_offset = get_member_decoration(ib_type_id, mbr_idx, DecorationOffset);
		if (mbr_offset > curr_offset)
		{
			// Since MSL and SPIR-V have slightly different struct member alignment and
			// size rules, we'll pad to standard C-packing rules. If the member is farther
			// away than C-packing, expects, add an inert padding member before the the member.
			MSLStructMemberKey key = get_struct_member_key(ib_type_id, mbr_idx);
			struct_member_padding[key] = mbr_offset - curr_offset;
		}

		// Increment the current offset to be positioned immediately after the current member.
		curr_offset = mbr_offset + uint32_t(get_declared_struct_member_size(ib_type, mbr_idx));
	}
}

// Returns whether the specified struct member supports a packable type
// variation that is smaller than the unpacked variation of that type.
bool CompilerMSL::is_member_packable(SPIRType &ib_type, uint32_t index)
{
	uint32_t mbr_type_id = ib_type.member_types[index];
	auto &mbr_type = get<SPIRType>(mbr_type_id);

	// 3-element vectors (char3, uchar3, short3, ushort3, int3, uint3, half3, float3)
	if (mbr_type.vecsize == 3 && mbr_type.columns == 1)
		return true;

	return false;
}

// Returns a combination of type ID and member index for use as hash key
MSLStructMemberKey CompilerMSL::get_struct_member_key(uint32_t type_id, uint32_t index)
{
	MSLStructMemberKey k = type_id;
	k <<= 32;
	k += index;
	return k;
}

// Converts the format of the current expression from packed to unpacked,
// by wrapping the expression in a constructor of the appropriate type.
string CompilerMSL::unpack_expression_type(string expr_str, const SPIRType &type)
{
	return join(type_to_glsl(type), "(", expr_str, ")");
}

// Emits the file header info
void CompilerMSL::emit_header()
{
	for (auto &header : pragma_lines)
		statement(header);

	if (!pragma_lines.empty())
		statement("");

	statement("#include <metal_stdlib>");
	statement("#include <simd/simd.h>");

	for (auto &header : header_lines)
		statement(header);

	statement("");
	statement("using namespace metal;");
	statement("");
}

void CompilerMSL::add_pragma_line(const string &line)
{
	pragma_lines.push_back(line);
}

// Emits any needed custom function bodies.
void CompilerMSL::emit_custom_functions()
{
	for (auto &spv_func : spv_function_implementations)
	{
		switch (spv_func)
		{
		case SPVFuncImplMod:
			statement("// Implementation of the GLSL mod() function, which is slightly different than Metal fmod()");
			statement("template<typename Tx, typename Ty>");
			statement("Tx mod(Tx x, Ty y)");
			begin_scope();
			statement("return x - y * floor(x / y);");
			end_scope();
			statement("");
			break;

		case SPVFuncImplRadians:
			statement("// Implementation of the GLSL radians() function");
			statement("template<typename T>");
			statement("T radians(T d)");
			begin_scope();
			statement("return d * 0.01745329251;");
			end_scope();
			statement("");
			break;

		case SPVFuncImplDegrees:
			statement("// Implementation of the GLSL degrees() function");
			statement("template<typename T>");
			statement("T degrees(T r)");
			begin_scope();
			statement("return r * 57.2957795131;");
			end_scope();
			statement("");
			break;

		case SPVFuncImplFindILsb:
			statement("// Implementation of the GLSL findLSB() function");
			statement("template<typename T>");
			statement("T findLSB(T x)");
			begin_scope();
			statement("return select(ctz(x), -1, x == 0);");
			end_scope();
			statement("");
			break;

		case SPVFuncImplFindUMsb:
			statement("// Implementation of the unsigned GLSL findMSB() function");
			statement("template<typename T>");
			statement("T findUMSB(T x)");
			begin_scope();
			statement("return select(clz(0) - (clz(x) + 1), -1, x == 0);");
			end_scope();
			statement("");
			break;

		case SPVFuncImplFindSMsb:
			statement("// Implementation of the signed GLSL findMSB() function");
			statement("template<typename T>");
			statement("T findSMSB(T x)");
			begin_scope();
			statement("T v = select(x, -1 - x, x < 0);");
			statement("return select(clz(0) - (clz(v) + 1), -1, v == 0);");
			end_scope();
			statement("");
			break;

		case SPVFuncImplInverse4x4:
			statement("// Returns the determinant of a 2x2 matrix.");
			statement("inline float spvDet2x2(float a1, float a2, float b1, float b2)");
			begin_scope();
			statement("return a1 * b2 - b1 * a2;");
			end_scope();
			statement("");
			statement("// Returns the determinant of a 3x3 matrix.");
			statement("inline float spvDet3x3(float a1, float a2, float a3, float b1, float b2, float b3, float c1, "
			          "float c2, float c3)");
			begin_scope();
			statement("return a1 * spvDet2x2(b2, b3, c2, c3) - b1 * spvDet2x2(a2, a3, c2, c3) + c1 * spvDet2x2(a2, a3, "
			          "b2, b3);");
			end_scope();
			statement("");
			statement("// Returns the inverse of a matrix, by using the algorithm of calculating the classical");
			statement("// adjoint and dividing by the determinant. The contents of the matrix are changed.");
			statement("float4x4 spvInverse4x4(float4x4 m)");
			begin_scope();
			statement("float4x4 adj;	// The adjoint matrix (inverse after dividing by determinant)");
			statement("");
			statement("// Create the transpose of the cofactors, as the classical adjoint of the matrix.");
			statement("adj[0][0] =  spvDet3x3(m[1][1], m[1][2], m[1][3], m[2][1], m[2][2], m[2][3], m[3][1], m[3][2], "
			          "m[3][3]);");
			statement("adj[0][1] = -spvDet3x3(m[0][1], m[0][2], m[0][3], m[2][1], m[2][2], m[2][3], m[3][1], m[3][2], "
			          "m[3][3]);");
			statement("adj[0][2] =  spvDet3x3(m[0][1], m[0][2], m[0][3], m[1][1], m[1][2], m[1][3], m[3][1], m[3][2], "
			          "m[3][3]);");
			statement("adj[0][3] = -spvDet3x3(m[0][1], m[0][2], m[0][3], m[1][1], m[1][2], m[1][3], m[2][1], m[2][2], "
			          "m[2][3]);");
			statement("");
			statement("adj[1][0] = -spvDet3x3(m[1][0], m[1][2], m[1][3], m[2][0], m[2][2], m[2][3], m[3][0], m[3][2], "
			          "m[3][3]);");
			statement("adj[1][1] =  spvDet3x3(m[0][0], m[0][2], m[0][3], m[2][0], m[2][2], m[2][3], m[3][0], m[3][2], "
			          "m[3][3]);");
			statement("adj[1][2] = -spvDet3x3(m[0][0], m[0][2], m[0][3], m[1][0], m[1][2], m[1][3], m[3][0], m[3][2], "
			          "m[3][3]);");
			statement("adj[1][3] =  spvDet3x3(m[0][0], m[0][2], m[0][3], m[1][0], m[1][2], m[1][3], m[2][0], m[2][2], "
			          "m[2][3]);");
			statement("");
			statement("adj[2][0] =  spvDet3x3(m[1][0], m[1][1], m[1][3], m[2][0], m[2][1], m[2][3], m[3][0], m[3][1], "
			          "m[3][3]);");
			statement("adj[2][1] = -spvDet3x3(m[0][0], m[0][1], m[0][3], m[2][0], m[2][1], m[2][3], m[3][0], m[3][1], "
			          "m[3][3]);");
			statement("adj[2][2] =  spvDet3x3(m[0][0], m[0][1], m[0][3], m[1][0], m[1][1], m[1][3], m[3][0], m[3][1], "
			          "m[3][3]);");
			statement("adj[2][3] = -spvDet3x3(m[0][0], m[0][1], m[0][3], m[1][0], m[1][1], m[1][3], m[2][0], m[2][1], "
			          "m[2][3]);");
			statement("");
			statement("adj[3][0] = -spvDet3x3(m[1][0], m[1][1], m[1][2], m[2][0], m[2][1], m[2][2], m[3][0], m[3][1], "
			          "m[3][2]);");
			statement("adj[3][1] =  spvDet3x3(m[0][0], m[0][1], m[0][2], m[2][0], m[2][1], m[2][2], m[3][0], m[3][1], "
			          "m[3][2]);");
			statement("adj[3][2] = -spvDet3x3(m[0][0], m[0][1], m[0][2], m[1][0], m[1][1], m[1][2], m[3][0], m[3][1], "
			          "m[3][2]);");
			statement("adj[3][3] =  spvDet3x3(m[0][0], m[0][1], m[0][2], m[1][0], m[1][1], m[1][2], m[2][0], m[2][1], "
			          "m[2][2]);");
			statement("");
			statement("// Calculate the determinant as a combination of the cofactors of the first row.");
			statement("float det = (adj[0][0] * m[0][0]) + (adj[0][1] * m[1][0]) + (adj[0][2] * m[2][0]) + (adj[0][3] "
			          "* m[3][0]);");
			statement("");
			statement("// Divide the classical adjoint matrix by the determinant.");
			statement("// If determinant is zero, matrix is not invertable, so leave it unchanged.");
			statement("return (det != 0.0f) ? (adj * (1.0f / det)) : m;");
			end_scope();
			statement("");
			break;

		case SPVFuncImplInverse3x3:
			statement("// Returns the determinant of a 2x2 matrix.");
			statement("inline float spvDet2x2(float a1, float a2, float b1, float b2)");
			begin_scope();
			statement("return a1 * b2 - b1 * a2;");
			end_scope();
			statement("");
			statement("// Returns the inverse of a matrix, by using the algorithm of calculating the classical");
			statement("// adjoint and dividing by the determinant. The contents of the matrix are changed.");
			statement("float3x3 spvInverse3x3(float3x3 m)");
			begin_scope();
			statement("float3x3 adj;	// The adjoint matrix (inverse after dividing by determinant)");
			statement("");
			statement("// Create the transpose of the cofactors, as the classical adjoint of the matrix.");
			statement("adj[0][0] =  spvDet2x2(m[1][1], m[1][2], m[2][1], m[2][2]);");
			statement("adj[0][1] = -spvDet2x2(m[0][1], m[0][2], m[2][1], m[2][2]);");
			statement("adj[0][2] =  spvDet2x2(m[0][1], m[0][2], m[1][1], m[1][2]);");
			statement("");
			statement("adj[1][0] = -spvDet2x2(m[1][0], m[1][2], m[2][0], m[2][2]);");
			statement("adj[1][1] =  spvDet2x2(m[0][0], m[0][2], m[2][0], m[2][2]);");
			statement("adj[1][2] = -spvDet2x2(m[0][0], m[0][2], m[1][0], m[1][2]);");
			statement("");
			statement("adj[2][0] =  spvDet2x2(m[1][0], m[1][1], m[2][0], m[2][1]);");
			statement("adj[2][1] = -spvDet2x2(m[0][0], m[0][1], m[2][0], m[2][1]);");
			statement("adj[2][2] =  spvDet2x2(m[0][0], m[0][1], m[1][0], m[1][1]);");
			statement("");
			statement("// Calculate the determinant as a combination of the cofactors of the first row.");
			statement("float det = (adj[0][0] * m[0][0]) + (adj[0][1] * m[1][0]) + (adj[0][2] * m[2][0]);");
			statement("");
			statement("// Divide the classical adjoint matrix by the determinant.");
			statement("// If determinant is zero, matrix is not invertable, so leave it unchanged.");
			statement("return (det != 0.0f) ? (adj * (1.0f / det)) : m;");
			end_scope();
			statement("");
			break;

		case SPVFuncImplInverse2x2:
			statement("// Returns the inverse of a matrix, by using the algorithm of calculating the classical");
			statement("// adjoint and dividing by the determinant. The contents of the matrix are changed.");
			statement("float2x2 spvInverse2x2(float2x2 m)");
			begin_scope();
			statement("float2x2 adj;	// The adjoint matrix (inverse after dividing by determinant)");
			statement("");
			statement("// Create the transpose of the cofactors, as the classical adjoint of the matrix.");
			statement("adj[0][0] =  m[1][1];");
			statement("adj[0][1] = -m[0][1];");
			statement("");
			statement("adj[1][0] = -m[1][0];");
			statement("adj[1][1] =  m[0][0];");
			statement("");
			statement("// Calculate the determinant as a combination of the cofactors of the first row.");
			statement("float det = (adj[0][0] * m[0][0]) + (adj[0][1] * m[1][0]);");
			statement("");
			statement("// Divide the classical adjoint matrix by the determinant.");
			statement("// If determinant is zero, matrix is not invertable, so leave it unchanged.");
			statement("return (det != 0.0f) ? (adj * (1.0f / det)) : m;");
			end_scope();
			statement("");
			break;

		default:
			break;
		}
	}
}

void CompilerMSL::emit_resources()
{

	// Output all basic struct types which are not Block or BufferBlock as these are declared inplace
	// when such variables are instantiated.
	for (auto &id : ids)
	{
		if (id.get_type() == TypeType)
		{
			auto &type = id.get<SPIRType>();
			if (type.basetype == SPIRType::Struct && type.array.empty() && !type.pointer &&
			    !has_decoration(type.self, DecorationBlock) && !has_decoration(type.self, DecorationBufferBlock))
			{
				emit_struct(type);
			}
		}
	}

	// Output Uniform buffers and constants
	for (auto &id : ids)
	{
		if (id.get_type() == TypeVariable)
		{
			auto &var = id.get<SPIRVariable>();
			auto &type = get<SPIRType>(var.basetype);

			if (var.storage != StorageClassFunction && type.pointer &&
			    (type.storage == StorageClassUniform || type.storage == StorageClassUniformConstant ||
			     type.storage == StorageClassPushConstant) &&
			    (has_decoration(type.self, DecorationBlock) || has_decoration(type.self, DecorationBufferBlock)) &&
			    !is_hidden_variable(var))
			{
				if (options.pad_and_pack_uniform_structs)
					align_struct(type);

				emit_struct(type);
			}
		}
	}

	// Output interface blocks.
	emit_interface_block(stage_in_var_id);
	for (auto &nsi_var : non_stage_in_input_var_ids)
		emit_interface_block(nsi_var.second);

	emit_interface_block(stage_out_var_id);
	emit_interface_block(stage_uniforms_var_id);
}

// Override for MSL-specific syntax instructions
void CompilerMSL::emit_instruction(const Instruction &instruction)
{

#define BOP(op) emit_binary_op(ops[0], ops[1], ops[2], ops[3], #op)
#define BOP_CAST(op, type) \
	emit_binary_op_cast(ops[0], ops[1], ops[2], ops[3], #op, type, opcode_is_sign_invariant(opcode))
#define UOP(op) emit_unary_op(ops[0], ops[1], ops[2], #op)
#define QFOP(op) emit_quaternary_func_op(ops[0], ops[1], ops[2], ops[3], ops[4], ops[5], #op)
#define TFOP(op) emit_trinary_func_op(ops[0], ops[1], ops[2], ops[3], ops[4], #op)
#define BFOP(op) emit_binary_func_op(ops[0], ops[1], ops[2], ops[3], #op)
#define BFOP_CAST(op, type) \
	emit_binary_func_op_cast(ops[0], ops[1], ops[2], ops[3], #op, type, opcode_is_sign_invariant(opcode))
#define BFOP(op) emit_binary_func_op(ops[0], ops[1], ops[2], ops[3], #op)
#define UFOP(op) emit_unary_func_op(ops[0], ops[1], ops[2], #op)

	auto ops = stream(instruction);
	auto opcode = static_cast<Op>(instruction.op);

	switch (opcode)
	{

	// Comparisons
	case OpIEqual:
	case OpLogicalEqual:
	case OpFOrdEqual:
		BOP(==);
		break;

	case OpINotEqual:
	case OpLogicalNotEqual:
	case OpFOrdNotEqual:
		BOP(!=);
		break;

	case OpUGreaterThan:
	case OpSGreaterThan:
	case OpFOrdGreaterThan:
		BOP(>);
		break;

	case OpUGreaterThanEqual:
	case OpSGreaterThanEqual:
	case OpFOrdGreaterThanEqual:
		BOP(>=);
		break;

	case OpULessThan:
	case OpSLessThan:
	case OpFOrdLessThan:
		BOP(<);
		break;

	case OpULessThanEqual:
	case OpSLessThanEqual:
	case OpFOrdLessThanEqual:
		BOP(<=);
		break;

	// Derivatives
	case OpDPdx:
	case OpDPdxFine:
	case OpDPdxCoarse:
		UFOP(dfdx);
		break;

	case OpDPdy:
	case OpDPdyFine:
	case OpDPdyCoarse:
		UFOP(dfdy);
		break;

	// Bitfield
	case OpBitFieldInsert:
		QFOP(insert_bits);
		break;

	case OpBitFieldSExtract:
	case OpBitFieldUExtract:
		TFOP(extract_bits);
		break;

	case OpBitReverse:
		UFOP(reverse_bits);
		break;

	case OpBitCount:
		UFOP(popcount);
		break;

	// Atomics
	case OpAtomicExchange:
	{
		uint32_t result_type = ops[0];
		uint32_t id = ops[1];
		uint32_t ptr = ops[2];
		uint32_t mem_sem = ops[4];
		uint32_t val = ops[5];
		emit_atomic_func_op(result_type, id, "atomic_exchange_explicit", mem_sem, mem_sem, false, ptr, val);
		break;
	}

	case OpAtomicCompareExchange:
	case OpAtomicCompareExchangeWeak:
	{
		uint32_t result_type = ops[0];
		uint32_t id = ops[1];
		uint32_t ptr = ops[2];
		uint32_t mem_sem_pass = ops[4];
		uint32_t mem_sem_fail = ops[5];
		uint32_t val = ops[6];
		uint32_t comp = ops[7];
		emit_atomic_func_op(result_type, id, "atomic_compare_exchange_weak_explicit", mem_sem_pass, mem_sem_fail, true,
		                    ptr, comp, true, val);
		break;
	}

	case OpAtomicLoad:
	{
		uint32_t result_type = ops[0];
		uint32_t id = ops[1];
		uint32_t ptr = ops[2];
		uint32_t mem_sem = ops[4];
		emit_atomic_func_op(result_type, id, "atomic_load_explicit", mem_sem, mem_sem, false, ptr, 0);
		break;
	}

	case OpAtomicStore:
	{
		uint32_t result_type = expression_type(ops[0]).self;
		uint32_t id = ops[0];
		uint32_t ptr = ops[0];
		uint32_t mem_sem = ops[2];
		uint32_t val = ops[3];
		emit_atomic_func_op(result_type, id, "atomic_store_explicit", mem_sem, mem_sem, false, ptr, val);
		break;
	}

#define AFMOImpl(op, valsrc)                                                                                      \
	{                                                                                                             \
		uint32_t result_type = ops[0];                                                                            \
		uint32_t id = ops[1];                                                                                     \
		uint32_t ptr = ops[2];                                                                                    \
		uint32_t mem_sem = ops[4];                                                                                \
		uint32_t val = valsrc;                                                                                    \
		emit_atomic_func_op(result_type, id, "atomic_fetch_" #op "_explicit", mem_sem, mem_sem, false, ptr, val); \
		break;                                                                                                    \
	}

#define AFMO(op) AFMOImpl(op, ops[5])
#define AFMIO(op) AFMOImpl(op, 1)

	case OpAtomicIIncrement:
		AFMIO(add)

	case OpAtomicIDecrement:
		AFMIO(sub)

	case OpAtomicIAdd:
		AFMO(add)

	case OpAtomicISub:
		AFMO(sub)

	case OpAtomicSMin:
	case OpAtomicUMin:
		AFMO(min)

	case OpAtomicSMax:
	case OpAtomicUMax:
		AFMO(max)

	case OpAtomicAnd:
		AFMO(and)

	case OpAtomicOr:
		AFMO(or)

	case OpAtomicXor:
		AFMO (xor)

	// Images

	// Reads == fetches in Metal
	case OpImageRead:
		emit_texture_op(instruction);
		break;

	case OpImageWrite:
	{
		uint32_t img_id = ops[0];
		uint32_t coord_id = ops[1];
		uint32_t texel_id = ops[2];
		const uint32_t *opt = &ops[3];
		uint32_t length = instruction.length - 4;

		// Bypass pointers because we need the real image struct
		auto &type = expression_type(img_id);
		auto &img_type = get<SPIRType>(type.self);

		// Ensure this image has been marked as being written to and force a
		// recommpile so that the image type output will include write access
		if (!img_type.image.is_written)
		{
			((SPIRType &)img_type).image.is_written = true;
			force_recompile = true;
		}

		// We added Nonwritable speculatively to the OpImage variable due to glslangValidator
		// not adding the proper qualifiers.
		// If it turns out we need to write to the image after all, remove the qualifier and recompile.
		auto *var = maybe_get_backing_variable(img_id);
		if (var)
		{
			auto &flags = meta.at(var->self).decoration.decoration_flags;
			if (flags & (1ull << DecorationNonWritable))
			{
				flags &= ~(1ull << DecorationNonWritable);
				force_recompile = true;
			}
		}

		bool forward = false;
		uint32_t bias = 0;
		uint32_t lod = 0;
		uint32_t flags = 0;

		if (length)
		{
			flags = *opt++;
			length--;
		}

		auto test = [&](uint32_t &v, uint32_t flag) {
			if (length && (flags & flag))
			{
				v = *opt++;
				length--;
			}
		};

		test(bias, ImageOperandsBiasMask);
		test(lod, ImageOperandsLodMask);

		statement(join(
		    to_expression(img_id), ".write(", to_expression(texel_id), ", ",
		    to_function_args(img_id, img_type, true, false, false, coord_id, 0, 0, 0, 0, lod, 0, 0, 0, 0, 0, &forward),
		    ");"));

		if (var && variable_storage_is_aliased(*var))
			flush_all_aliased_variables();

		break;
	}

	case OpImageQuerySize:
	case OpImageQuerySizeLod:
	{
		uint32_t rslt_type_id = ops[0];
		auto &rslt_type = get<SPIRType>(rslt_type_id);

		uint32_t id = ops[1];

		uint32_t img_id = ops[2];
		string img_exp = to_expression(img_id);
		auto &img_type = expression_type(img_id);
		Dim img_dim = img_type.image.dim;
		bool is_array = img_type.image.arrayed;

		if (img_type.basetype != SPIRType::Image)
			SPIRV_CROSS_THROW("Invalid type for OpImageQuerySize.");

		string lod;
		if (opcode == OpImageQuerySizeLod)
		{
			// LOD index defaults to zero, so don't bother outputing level zero index
			string decl_lod = to_expression(ops[3]);
			if (decl_lod != "0")
				lod = decl_lod;
		}

		string expr = type_to_glsl(rslt_type) + "(";
		expr += img_exp + ".get_width(" + lod + ")";

		if (img_dim == Dim2D || img_dim == DimCube || img_dim == Dim3D)
			expr += ", " + img_exp + ".get_height(" + lod + ")";

		if (img_dim == Dim3D)
			expr += ", " + img_exp + ".get_depth(" + lod + ")";

		if (is_array)
			expr += ", " + img_exp + ".get_array_size()";

		expr += ")";

		emit_op(rslt_type_id, id, expr, should_forward(img_id));

		break;
	}

#define ImgQry(qrytype)                                                                     \
	{                                                                                       \
		uint32_t rslt_type_id = ops[0];                                                     \
		auto &rslt_type = get<SPIRType>(rslt_type_id);                                      \
		uint32_t id = ops[1];                                                               \
		uint32_t img_id = ops[2];                                                           \
		string img_exp = to_expression(img_id);                                             \
		string expr = type_to_glsl(rslt_type) + "(" + img_exp + ".get_num_" #qrytype "())"; \
		emit_op(rslt_type_id, id, expr, should_forward(img_id));                            \
		break;                                                                              \
	}

	case OpImageQueryLevels:
		ImgQry(mip_levels)

		    case OpImageQuerySamples : ImgQry(samples)

		                               // Casting
		                               case OpQuantizeToF16:
		{
			uint32_t result_type = ops[0];
			uint32_t id = ops[1];
			uint32_t arg = ops[2];

			string exp;
			auto &type = get<SPIRType>(result_type);

			switch (type.vecsize)
			{
			case 1:
				exp = join("float(half(", to_expression(arg), "))");
				break;
			case 2:
				exp = join("float2(half2(", to_expression(arg), "))");
				break;
			case 3:
				exp = join("float3(half3(", to_expression(arg), "))");
				break;
			case 4:
				exp = join("float4(half4(", to_expression(arg), "))");
				break;
			default:
				SPIRV_CROSS_THROW("Illegal argument to OpQuantizeToF16.");
			}

			emit_op(result_type, id, exp, should_forward(arg));
			break;
		}

	// OpOuterProduct

	default:
		CompilerGLSL::emit_instruction(instruction);
		break;
	}
}

void emit_atomic_func_op(uint32_t result_type, uint32_t result_id, const char *op, uint32_t mem_order_1,
                         uint32_t mem_order_2, bool has_mem_order_2, uint32_t op0, uint32_t op1 = 0,
                         bool op1_is_pointer = false, uint32_t op2 = 0);

// Emits one of the atomic functions. In MSL, the atomic functions operate on pointers
void CompilerMSL::emit_atomic_func_op(uint32_t result_type, uint32_t result_id, const char *op, uint32_t mem_order_1,
                                      uint32_t mem_order_2, bool has_mem_order_2, uint32_t obj, uint32_t op1,
                                      bool op1_is_pointer, uint32_t op2)
{
	forced_temporaries.insert(result_id);

	bool fwd_obj = should_forward(obj);
	bool fwd_op1 = op1 ? should_forward(op1) : true;
	bool fwd_op2 = op2 ? should_forward(op2) : true;

	bool forward = fwd_obj && fwd_op1 && fwd_op2;

	string exp = string(op) + "(";

	auto &type = expression_type(obj);
	exp += "(volatile ";
	exp += "device";
	//    exp += get_argument_address_space(obj);
	exp += " atomic_";
	exp += type_to_glsl(type);
	exp += "*)";

	exp += "&(";
	exp += to_expression(obj);
	exp += ")";

	if (op1)
	{
		if (op1_is_pointer)
		{
			statement(declare_temporary(expression_type(op2).self, op1), to_expression(op1), ";");
			exp += ", &(" + to_name(op1) + ")";
		}
		else
			exp += ", " + to_expression(op1);
	}

	if (op2)
		exp += ", " + to_expression(op2);

	exp += string(", ") + get_memory_order(mem_order_1);

	if (has_mem_order_2)
		exp += string(", ") + get_memory_order(mem_order_2);

	exp += ")";
	emit_op(result_type, result_id, exp, forward);

	inherit_expression_dependencies(result_id, obj);
	if (op1)
		inherit_expression_dependencies(result_id, op1);
	if (op2)
		inherit_expression_dependencies(result_id, op2);

	flush_all_atomic_capable_variables();
}

// Metal only supports relaxed memory order for now
const char *CompilerMSL::get_memory_order(uint32_t)
{
	return "memory_order_relaxed";
}

// Override for MSL-specific extension syntax instructions
void CompilerMSL::emit_glsl_op(uint32_t result_type, uint32_t id, uint32_t eop, const uint32_t *args, uint32_t count)
{
	GLSLstd450 op = static_cast<GLSLstd450>(eop);

	switch (op)
	{
	case GLSLstd450Atan2:
		emit_binary_func_op(result_type, id, args[0], args[1], "atan2");
		break;
	case GLSLstd450InverseSqrt:
		emit_unary_func_op(result_type, id, args[0], "rsqrt");
		break;
	case GLSLstd450RoundEven:
		emit_unary_func_op(result_type, id, args[0], "rint");
		break;

	case GLSLstd450FindSMsb:
		emit_unary_func_op(result_type, id, args[0], "findSMSB");
		break;
	case GLSLstd450FindUMsb:
		emit_unary_func_op(result_type, id, args[0], "findUMSB");
		break;

	case GLSLstd450PackSnorm4x8:
		emit_unary_func_op(result_type, id, args[0], "pack_float_to_snorm4x8");
		break;
	case GLSLstd450PackUnorm4x8:
		emit_unary_func_op(result_type, id, args[0], "pack_float_to_unorm4x8");
		break;
	case GLSLstd450PackSnorm2x16:
		emit_unary_func_op(result_type, id, args[0], "pack_float_to_snorm2x16");
		break;
	case GLSLstd450PackUnorm2x16:
		emit_unary_func_op(result_type, id, args[0], "pack_float_to_unorm2x16");
		break;
	case GLSLstd450PackHalf2x16:
		emit_unary_func_op(result_type, id, args[0], "pack_half_to_snorm2x16");
		break;

	case GLSLstd450UnpackSnorm4x8:
		emit_unary_func_op(result_type, id, args[0], "unpack_snorm4x8_to_float");
		break;
	case GLSLstd450UnpackUnorm4x8:
		emit_unary_func_op(result_type, id, args[0], "unpack_unorm4x8_to_float");
		break;
	case GLSLstd450UnpackSnorm2x16:
		emit_unary_func_op(result_type, id, args[0], "unpack_snorm2x16_to_float");
		break;
	case GLSLstd450UnpackUnorm2x16:
		emit_unary_func_op(result_type, id, args[0], "unpack_unorm2x16_to_float");
		break;
	case GLSLstd450UnpackHalf2x16:
		emit_unary_func_op(result_type, id, args[0], "unpack_snorm2x16_to_half");
		break;

	case GLSLstd450PackDouble2x32:
		emit_unary_func_op(result_type, id, args[0], "unsupported_GLSLstd450PackDouble2x32"); // Currently unsupported
		break;
	case GLSLstd450UnpackDouble2x32:
		emit_unary_func_op(result_type, id, args[0], "unsupported_GLSLstd450UnpackDouble2x32"); // Currently unsupported
		break;

	case GLSLstd450MatrixInverse:
	{
		auto &mat_type = get<SPIRType>(result_type);
		switch (mat_type.columns)
		{
		case 2:
			emit_unary_func_op(result_type, id, args[0], "spvInverse2x2");
			break;
		case 3:
			emit_unary_func_op(result_type, id, args[0], "spvInverse3x3");
			break;
		case 4:
			emit_unary_func_op(result_type, id, args[0], "spvInverse4x4");
			break;
		default:
			break;
		}
		break;
	}

	// TODO:
	//        GLSLstd450InterpolateAtCentroid (centroid_no_perspective qualifier)
	//        GLSLstd450InterpolateAtSample (sample_no_perspective qualifier)
	//        GLSLstd450InterpolateAtOffset

	default:
		CompilerGLSL::emit_glsl_op(result_type, id, eop, args, count);
		break;
	}
}

// Emit a structure declaration for the specified interface variable.
void CompilerMSL::emit_interface_block(uint32_t ib_var_id)
{
	if (ib_var_id)
	{
		auto &ib_var = get<SPIRVariable>(ib_var_id);
		auto &ib_type = get<SPIRType>(ib_var.basetype);
		auto &m = meta.at(ib_type.self);
		if (m.members.size() > 0)
			emit_struct(ib_type);
	}
}

// Emits the declaration signature of the specified function.
// If this is the entry point function, Metal-specific return value and function arguments are added.
void CompilerMSL::emit_function_prototype(SPIRFunction &func, uint64_t)
{
	local_variable_names = resource_names;
	string decl;

	processing_entry_point = (func.self == entry_point);

	auto &type = get<SPIRType>(func.return_type);
	decl += func_type_decl(type);
	decl += " ";
	decl += clean_func_name(to_name(func.self));

	decl += "(";

	if (processing_entry_point)
	{
		decl += entry_point_args(!func.arguments.empty());

		// If entry point function has a output interface struct, set its initializer.
		// This is done at this late stage because the initialization expression is
		// cleared after each compilation pass.
		if (stage_out_var_id)
		{
			auto &so_var = get<SPIRVariable>(stage_out_var_id);
			auto &so_type = get<SPIRType>(so_var.basetype);
			set<SPIRExpression>(so_var.initializer, "{}", so_type.self, true);
		}
	}

	for (auto &arg : func.arguments)
	{
		add_local_variable_name(arg.id);

		string address_space = "thread";

		auto *var = maybe_get<SPIRVariable>(arg.id);
		if (var)
		{
			var->parameter = &arg; // Hold a pointer to the parameter so we can invalidate the readonly field if needed.
			address_space = get_argument_address_space(*var);
		}

		decl += address_space + " ";
		decl += argument_decl(arg);

		// Manufacture automatic sampler arg for SampledImage texture
		auto &arg_type = get<SPIRType>(arg.type);
		if (arg_type.basetype == SPIRType::SampledImage)
			decl += ", thread const sampler& " + to_sampler_expression(arg.id);

		if (&arg != &func.arguments.back())
			decl += ", ";
	}

	decl += ")";
	statement(decl);
}

// Returns the texture sampling function string for the specified image and sampling characteristics.
string CompilerMSL::to_function_name(uint32_t img, const SPIRType &, bool is_fetch, bool is_gather, bool, bool, bool,
                                     bool, bool has_dref, uint32_t)
{
	// Texture reference
	string fname = to_expression(img) + ".";

	// Texture function and sampler
	if (is_fetch)
		fname += "read";
	else if (is_gather)
		fname += "gather";
	else
		fname += "sample";

	if (has_dref)
		fname += "_compare";

	return fname;
}

// Returns the function args for a texture sampling function for the specified image and sampling characteristics.
string CompilerMSL::to_function_args(uint32_t img, const SPIRType &imgtype, bool is_fetch, bool, bool is_proj,
                                     uint32_t coord, uint32_t, uint32_t dref, uint32_t grad_x, uint32_t grad_y,
                                     uint32_t lod, uint32_t coffset, uint32_t offset, uint32_t bias, uint32_t comp,
                                     uint32_t sample, bool *p_forward)
{
	string farg_str;
	if (!is_fetch)
		farg_str += to_sampler_expression(img);

	// Texture coordinates
	bool forward = should_forward(coord);
	auto coord_expr = to_enclosed_expression(coord);
	auto &coord_type = expression_type(coord);
	bool coord_is_fp = (coord_type.basetype == SPIRType::Float) || (coord_type.basetype == SPIRType::Double);
	bool is_cube_fetch = false;

	string tex_coords = coord_expr;
	const char *alt_coord = "";

	switch (imgtype.image.dim)
	{

	case Dim1D:
		if (coord_type.vecsize > 1)
			tex_coords += ".x";

		if (is_fetch)
			tex_coords = "uint(" + round_fp_tex_coords(tex_coords, coord_is_fp) + ")";

		alt_coord = ".y";

		break;

	case DimBuffer:
		if (coord_type.vecsize > 1)
			tex_coords += ".x";

		if (is_fetch)
			tex_coords = "uint2(" + round_fp_tex_coords(tex_coords, coord_is_fp) + ", 0)"; // Metal textures are 2D

		alt_coord = ".y";

		break;

	case Dim2D:
		if (coord_type.vecsize > 2)
			tex_coords += ".xy";

		if (is_fetch)
			tex_coords = "uint2(" + round_fp_tex_coords(tex_coords, coord_is_fp) + ")";

		alt_coord = ".z";

		break;

	case Dim3D:
		if (coord_type.vecsize > 3)
			tex_coords += ".xyz";

		if (is_fetch)
			tex_coords = "uint3(" + round_fp_tex_coords(tex_coords, coord_is_fp) + ")";

		alt_coord = ".w";

		break;

	case DimCube:
		if (is_fetch)
		{
			is_cube_fetch = true;
			tex_coords += ".xy";
			tex_coords = "uint2(" + round_fp_tex_coords(tex_coords, coord_is_fp) + ")";
		}
		else
		{
			if (coord_type.vecsize > 3)
				tex_coords += ".xyz";
		}

		alt_coord = ".w";

		break;

	default:
		break;
	}

	// If projection, use alt coord as divisor
	if (is_proj)
		tex_coords += " / " + coord_expr + alt_coord;

	if (!farg_str.empty())
		farg_str += ", ";
	farg_str += tex_coords;

	// If fetch from cube, add face explicitly
	if (is_cube_fetch)
		farg_str += ", uint(" + round_fp_tex_coords(coord_expr + ".z", coord_is_fp) + ")";

	// If array, use alt coord
	if (imgtype.image.arrayed)
		farg_str += ", uint(" + round_fp_tex_coords(coord_expr + alt_coord, coord_is_fp) + ")";

	// Depth compare reference value
	if (dref)
	{
		forward = forward && should_forward(dref);
		farg_str += ", ";
		farg_str += to_expression(dref);
	}

	// LOD Options
	if (bias)
	{
		forward = forward && should_forward(bias);
		farg_str += ", bias(" + to_expression(bias) + ")";
	}

	if (lod)
	{
		forward = forward && should_forward(lod);
		if (is_fetch)
		{
			farg_str += ", " + to_expression(lod);
		}
		else
		{
			farg_str += ", level(" + to_expression(lod) + ")";
		}
	}

	if (grad_x || grad_y)
	{
		forward = forward && should_forward(grad_x);
		forward = forward && should_forward(grad_y);
		string grad_opt;
		switch (imgtype.image.dim)
		{
		case Dim2D:
			grad_opt = "2d";
			break;
		case Dim3D:
			grad_opt = "3d";
			break;
		case DimCube:
			grad_opt = "cube";
			break;
		default:
			grad_opt = "unsupported_gradient_dimension";
			break;
		}
		farg_str += ", gradient" + grad_opt + "(" + to_expression(grad_x) + ", " + to_expression(grad_y) + ")";
	}

	// Add offsets
	string offset_expr;
	if (coffset)
	{
		forward = forward && should_forward(coffset);
		offset_expr = to_expression(coffset);
	}
	else if (offset)
	{
		forward = forward && should_forward(offset);
		offset_expr = to_expression(offset);
	}

	if (!offset_expr.empty())
	{
		switch (imgtype.image.dim)
		{
		case Dim2D:
			if (coord_type.vecsize > 2)
				offset_expr += ".xy";

			farg_str += ", " + offset_expr;
			break;

		case Dim3D:
			if (coord_type.vecsize > 3)
				offset_expr += ".xyz";

			farg_str += ", " + offset_expr;
			break;

		default:
			break;
		}
	}

	if (comp)
	{
		forward = forward && should_forward(comp);
		farg_str += ", " + to_component_argument(comp);
	}

	if (sample)
	{
		farg_str += ", ";
		farg_str += to_expression(sample);
	}

	*p_forward = forward;

	return farg_str;
}

// If the texture coordinates are floating point, invokes MSL round() function to round them.
string CompilerMSL::round_fp_tex_coords(string tex_coords, bool coord_is_fp)
{
	return coord_is_fp ? ("round(" + tex_coords + ")") : tex_coords;
}

// Returns a string to use in an image sampling function argument.
// The ID must be a scalar constant.
string CompilerMSL::to_component_argument(uint32_t id)
{
	if (ids[id].get_type() != TypeConstant)
	{
		SPIRV_CROSS_THROW("ID " + to_string(id) + " is not an OpConstant.");
		return "component::x";
	}

	uint32_t component_index = get<SPIRConstant>(id).scalar();
	switch (component_index)
	{
	case 0:
		return "component::x";
	case 1:
		return "component::y";
	case 2:
		return "component::z";
	case 3:
		return "component::w";

	default:
		SPIRV_CROSS_THROW("The value (" + to_string(component_index) + ") of OpConstant ID " + to_string(id) +
		                  " is not a valid Component index, which must be one of 0, 1, 2, or 3.");
		return "component::x";
	}
}

// Establish sampled image as expression object and assign the sampler to it.
void CompilerMSL::emit_sampled_image_op(uint32_t result_type, uint32_t result_id, uint32_t image_id, uint32_t samp_id)
{
	set<SPIRExpression>(result_id, to_expression(image_id), result_type, true);
	meta[result_id].sampler = samp_id;
}

// Returns a string representation of the ID, usable as a function arg.
// Manufacture automatic sampler arg for SampledImage texture.
string CompilerMSL::to_func_call_arg(uint32_t id)
{
	string arg_str = CompilerGLSL::to_func_call_arg(id);

	// Manufacture automatic sampler arg if the arg is a SampledImage texture.
	Variant &id_v = ids[id];
	if (id_v.get_type() == TypeVariable)
	{
		auto &var = id_v.get<SPIRVariable>();
		auto &type = get<SPIRType>(var.basetype);
		if (type.basetype == SPIRType::SampledImage)
			arg_str += ", " + to_sampler_expression(id);
	}

	return arg_str;
}

// If the ID represents a sampled image that has been assigned a sampler already,
// generate an expression for the sampler, otherwise generate a fake sampler name
// by appending a suffix to the expression constructed from the ID.
string CompilerMSL::to_sampler_expression(uint32_t id)
{
	uint32_t samp_id = meta[id].sampler;
	return samp_id ? to_expression(samp_id) : to_expression(id) + sampler_name_suffix;
}

// Called automatically at the end of the entry point function
void CompilerMSL::emit_fixup()
{
	auto &execution = get_entry_point();

	if ((execution.model == ExecutionModelVertex) && stage_out_var_id && !qual_pos_var_name.empty())
	{
		if (CompilerGLSL::options.vertex.fixup_clipspace)
		{
			statement(qual_pos_var_name, ".z = (", qual_pos_var_name, ".z + ", qual_pos_var_name,
			          ".w) * 0.5;       // Adjust clip-space for Metal");
		}

		if (options.flip_vert_y)
			statement(qual_pos_var_name, ".y = -(", qual_pos_var_name, ".y);", "    // Invert Y-axis for Metal");
	}
}

// Emit a structure member, padding and packing to maintain the correct memeber alignments.
void CompilerMSL::emit_struct_member(const SPIRType &type, uint32_t member_type_id, uint32_t index,
                                     const string &qualifier)
{
	auto &membertype = get<SPIRType>(member_type_id);

	// If this member requires padding to maintain alignment, emit a dummy padding member.
	MSLStructMemberKey key = get_struct_member_key(type.self, index);
	uint32_t pad_len = struct_member_padding[key];
	if (pad_len > 0)
		statement("char pad", to_string(index), "[", to_string(pad_len), "];");

	// If this member is packed, mark it as so.
	string pack_pfx = member_is_packed_type(type, index) ? "packed_" : "";

	statement(pack_pfx, type_to_glsl(membertype), " ", qualifier, to_member_name(type, index),
	          type_to_array_glsl(membertype), member_attribute_qualifier(type, index), ";");
}

// Return a MSL qualifier for the specified function attribute member
string CompilerMSL::member_attribute_qualifier(const SPIRType &type, uint32_t index)
{
	auto &execution = get_entry_point();

	BuiltIn builtin;
	bool is_builtin = is_member_builtin(type, index, &builtin);

	// Vertex function inputs
	if (execution.model == ExecutionModelVertex && type.storage == StorageClassInput)
	{
		if (is_builtin)
		{
			switch (builtin)
			{
			case BuiltInVertexId:
			case BuiltInVertexIndex:
			case BuiltInInstanceId:
			case BuiltInInstanceIndex:
				return string(" [[") + builtin_qualifier(builtin) + "]]";

			default:
				return "";
			}
		}
		uint32_t locn = get_ordered_member_location(type.self, index);
		if (locn != k_unknown_location)
			return string(" [[attribute(") + convert_to_string(locn) + ")]]";
	}

	// Vertex function outputs
	if (execution.model == ExecutionModelVertex && type.storage == StorageClassOutput)
	{
		if (is_builtin)
		{
			switch (builtin)
			{
			case BuiltInClipDistance:
				return " /* [[clip_distance]] built-in not yet supported under Metal. */";

			case BuiltInPointSize: // Must output only if really rendering points
				return options.is_rendering_points ? (string(" [[") + builtin_qualifier(builtin) + "]]") : "";

			case BuiltInPosition:
			case BuiltInLayer:
				return string(" [[") + builtin_qualifier(builtin) + "]]";

			default:
				return "";
			}
		}
		uint32_t locn = get_ordered_member_location(type.self, index);
		if (locn != k_unknown_location)
			return string(" [[user(locn") + convert_to_string(locn) + ")]]";
	}

	// Fragment function inputs
	if (execution.model == ExecutionModelFragment && type.storage == StorageClassInput)
	{
		if (is_builtin)
		{
			switch (builtin)
			{
			case BuiltInFrontFacing:
			case BuiltInPointCoord:
			case BuiltInFragCoord:
			case BuiltInSampleId:
			case BuiltInSampleMask:
			case BuiltInLayer:
				return string(" [[") + builtin_qualifier(builtin) + "]]";

			default:
				return "";
			}
		}
		uint32_t locn = get_ordered_member_location(type.self, index);
		if (locn != k_unknown_location)
			return string(" [[user(locn") + convert_to_string(locn) + ")]]";
	}

	// Fragment function outputs
	if (execution.model == ExecutionModelFragment && type.storage == StorageClassOutput)
	{
		if (is_builtin)
		{
			switch (builtin)
			{
			case BuiltInSampleMask:
			case BuiltInFragDepth:
				return string(" [[") + builtin_qualifier(builtin) + "]]";

			default:
				return "";
			}
		}
		uint32_t locn = get_ordered_member_location(type.self, index);
		if (locn != k_unknown_location)
			return string(" [[color(") + convert_to_string(locn) + ")]]";
	}

	// Compute function inputs
	if (execution.model == ExecutionModelGLCompute && type.storage == StorageClassInput)
	{
		if (is_builtin)
		{
			switch (builtin)
			{
			case BuiltInGlobalInvocationId:
			case BuiltInLocalInvocationId:
			case BuiltInLocalInvocationIndex:
				return string(" [[") + builtin_qualifier(builtin) + "]]";

			default:
				return "";
			}
		}
	}

	return "";
}

// Returns the location decoration of the member with the specified index in the specified type.
// If the location of the member has been explicitly set, that location is used. If not, this
// function assumes the members are ordered in their location order, and simply returns the
// index as the location.
uint32_t CompilerMSL::get_ordered_member_location(uint32_t type_id, uint32_t index)
{
	auto &m = meta.at(type_id);
	if (index < m.members.size())
	{
		auto &dec = m.members[index];
		if (dec.decoration_flags & (1ull << DecorationLocation))
			return dec.location;
	}

	return index;
}

string CompilerMSL::constant_expression(const SPIRConstant &c)
{
	if (!c.subconstants.empty())
	{
		// Handles Arrays and structures.
		string res = "{";
		for (auto &elem : c.subconstants)
		{
			res += constant_expression(get<SPIRConstant>(elem));
			if (&elem != &c.subconstants.back())
				res += ", ";
		}
		res += "}";
		return res;
	}
	else if (c.columns() == 1)
	{
		return constant_expression_vector(c, 0);
	}
	else
	{
		string res = type_to_glsl(get<SPIRType>(c.constant_type)) + "(";
		for (uint32_t col = 0; col < c.columns(); col++)
		{
			res += constant_expression_vector(c, col);
			if (col + 1 < c.columns())
				res += ", ";
		}
		res += ")";
		return res;
	}
}

// Returns the type declaration for a function, including the
// entry type if the current function is the entry point function
string CompilerMSL::func_type_decl(SPIRType &type)
{
	auto &execution = get_entry_point();
	// The regular function return type. If not processing the entry point function, that's all we need
	string return_type = type_to_glsl(type);
	if (!processing_entry_point)
		return return_type;

	// If an outgoing interface block has been defined, override the entry point return type
	if (stage_out_var_id)
	{
		auto &so_var = get<SPIRVariable>(stage_out_var_id);
		auto &so_type = get<SPIRType>(so_var.basetype);
		return_type = type_to_glsl(so_type);
	}

	// Prepend a entry type, based on the execution model
	string entry_type;
	switch (execution.model)
	{
	case ExecutionModelVertex:
		entry_type = "vertex";
		break;
	case ExecutionModelFragment:
		entry_type = (execution.flags & (1ull << ExecutionModeEarlyFragmentTests)) ?
		                 "fragment [[ early_fragment_tests ]]" :
		                 "fragment";
		break;
	case ExecutionModelGLCompute:
	case ExecutionModelKernel:
		entry_type = "kernel";
		break;
	default:
		entry_type = "unknown";
		break;
	}

	return entry_type + " " + return_type;
}

// Ensures the function name is not "main", which is illegal in MSL
string CompilerMSL::clean_func_name(string func_name)
{
	auto iter = func_name_overrides.find(func_name);
	return (iter != func_name_overrides.end()) ? iter->second : func_name;
}

// In MSL address space qualifiers are required for all pointer or reference arguments
string CompilerMSL::get_argument_address_space(const SPIRVariable &argument)
{
	const auto &type = get<SPIRType>(argument.basetype);

	if ((type.basetype == SPIRType::Struct) &&
	    (type.storage == StorageClassUniform || type.storage == StorageClassUniformConstant ||
	     type.storage == StorageClassPushConstant))
	{
		return ((meta[type.self].decoration.decoration_flags & (1ull << DecorationBufferBlock)) != 0 &&
		        (meta[argument.self].decoration.decoration_flags & (1ull << DecorationNonWritable)) == 0) ?
		           "device" :
		           "constant";
	}

	return "thread";
}

// Returns a string containing a comma-delimited list of args for the entry point function
string CompilerMSL::entry_point_args(bool append_comma)
{
	string ep_args;

	// Stage-in structure
	if (stage_in_var_id)
	{
		auto &var = get<SPIRVariable>(stage_in_var_id);
		auto &type = get<SPIRType>(var.basetype);

		if (!ep_args.empty())
			ep_args += ", ";

		ep_args += type_to_glsl(type) + " " + to_name(var.self) + " [[stage_in]]";
	}

	// Non-stage-in vertex attribute structures
	for (auto &nsi_var : non_stage_in_input_var_ids)
	{
		auto &var = get<SPIRVariable>(nsi_var.second);
		auto &type = get<SPIRType>(var.basetype);

		if (!ep_args.empty())
			ep_args += ", ";

		ep_args += "device " + type_to_glsl(type) + "* " + to_name(var.self) + " [[buffer(" +
		           convert_to_string(nsi_var.first) + ")]]";
	}

	// Uniforms
	for (auto &id : ids)
	{
		if (id.get_type() == TypeVariable)
		{
			auto &var = id.get<SPIRVariable>();
			auto &type = get<SPIRType>(var.basetype);

			if ((var.storage == StorageClassUniform || var.storage == StorageClassUniformConstant ||
			     var.storage == StorageClassPushConstant) &&
			    !is_hidden_variable(var))
			{
				switch (type.basetype)
				{
				case SPIRType::Struct:
				{
					auto &m = meta.at(type.self);
					if (m.members.size() == 0)
						break;
					if (!ep_args.empty())
						ep_args += ", ";
					ep_args += get_argument_address_space(var) + " " + type_to_glsl(type) + "& " + to_name(var.self);
					ep_args += " [[buffer(" + convert_to_string(get_metal_resource_index(var, type.basetype)) + ")]]";
					break;
				}
				case SPIRType::Sampler:
					if (!ep_args.empty())
						ep_args += ", ";
					ep_args += type_to_glsl(type) + " " + to_name(var.self);
					ep_args += " [[sampler(" + convert_to_string(get_metal_resource_index(var, type.basetype)) + ")]]";
					break;
				case SPIRType::Image:
					if (!ep_args.empty())
						ep_args += ", ";
					ep_args += type_to_glsl(type) + " " + to_name(var.self);
					ep_args += " [[texture(" + convert_to_string(get_metal_resource_index(var, type.basetype)) + ")]]";
					break;
				case SPIRType::SampledImage:
					if (!ep_args.empty())
						ep_args += ", ";
					ep_args += type_to_glsl(type) + " " + to_name(var.self);
					ep_args +=
					    " [[texture(" + convert_to_string(get_metal_resource_index(var, SPIRType::Image)) + ")]]";
					if (type.image.dim != DimBuffer)
					{
						ep_args += ", sampler " + to_sampler_expression(var.self);
						ep_args +=
						    " [[sampler(" + convert_to_string(get_metal_resource_index(var, SPIRType::Sampler)) + ")]]";
					}
					break;
				default:
					break;
				}
			}
			if (var.storage == StorageClassInput && is_builtin_variable(var))
			{
				if (!ep_args.empty())
					ep_args += ", ";
				BuiltIn bi_type = meta[var.self].decoration.builtin_type;
				ep_args += builtin_type_decl(bi_type) + " " + to_expression(var.self);
				ep_args += " [[" + builtin_qualifier(bi_type) + "]]";
			}
		}
	}

	// Vertex and instance index built-ins
	if (needs_vertex_idx_arg)
		ep_args += built_in_func_arg(BuiltInVertexIndex, !ep_args.empty());

	if (needs_instance_idx_arg)
		ep_args += built_in_func_arg(BuiltInInstanceIndex, !ep_args.empty());

	if (!ep_args.empty() && append_comma)
		ep_args += ", ";

	return ep_args;
}

// Returns the Metal index of the resource of the specified type as used by the specified variable.
uint32_t CompilerMSL::get_metal_resource_index(SPIRVariable &var, SPIRType::BaseType basetype)
{
	auto &execution = get_entry_point();
	auto &var_dec = meta[var.self].decoration;
	uint32_t var_desc_set = (var.storage == StorageClassPushConstant) ? kPushConstDescSet : var_dec.set;
	uint32_t var_binding = (var.storage == StorageClassPushConstant) ? kPushConstBinding : var_dec.binding;

	// If a matching binding has been specified, find and use it
	for (auto p_res_bind : resource_bindings)
	{
		if (p_res_bind->stage == execution.model && p_res_bind->desc_set == var_desc_set &&
		    p_res_bind->binding == var_binding)
		{

			p_res_bind->used_by_shader = true;
			switch (basetype)
			{
			case SPIRType::Struct:
				return p_res_bind->msl_buffer;
			case SPIRType::Image:
				return p_res_bind->msl_texture;
			case SPIRType::Sampler:
				return p_res_bind->msl_sampler;
			default:
				return 0;
			}
		}
	}

	// If a binding has not been specified, revert to incrementing resource indices
	switch (basetype)
	{
	case SPIRType::Struct:
		return next_metal_resource_index.msl_buffer++;
	case SPIRType::Image:
		return next_metal_resource_index.msl_texture++;
	case SPIRType::Sampler:
		return next_metal_resource_index.msl_sampler++;
	default:
		return 0;
	}
}

// Returns the name of the entry point of this shader
string CompilerMSL::get_entry_point_name()
{
	return clean_func_name(to_name(entry_point));
}

string CompilerMSL::argument_decl(const SPIRFunction::Parameter &arg)
{
	auto &type = expression_type(arg.id);
	bool constref = !arg.alias_global_variable && (!type.pointer || arg.write_count == 0);

	// TODO: Check if this arg is an uniform pointer
	bool pointer = type.storage == StorageClassUniformConstant;

	auto &var = get<SPIRVariable>(arg.id);
	return join(constref ? "const " : "", type_to_glsl(type), pointer ? " " : "& ", to_name(var.self),
	            type_to_array_glsl(type));
}

// If we're currently in the entry point function, and the object
// has a qualified name, use it, otherwise use the standard name.
string CompilerMSL::to_name(uint32_t id, bool allow_alias) const
{
	if (current_function && (current_function->self == entry_point))
	{
		string qual_name = meta.at(id).decoration.qualified_alias;
		if (!qual_name.empty())
			return qual_name;
	}
	return Compiler::to_name(id, allow_alias);
}

// Returns a name that combines the name of the struct with the name of the member, except for Builtins
string CompilerMSL::to_qualified_member_name(const SPIRType &type, uint32_t index)
{
	// Don't qualify Builtin names because they are unique and are treated as such when building expressions
	BuiltIn builtin;
	if (is_member_builtin(type, index, &builtin))
		return builtin_to_glsl(builtin);

	// Strip any underscore prefix from member name
	string mbr_name = to_member_name(type, index);
	size_t startPos = mbr_name.find_first_not_of("_");
	mbr_name = (startPos != string::npos) ? mbr_name.substr(startPos) : "";
	return join(to_name(type.self), "_", mbr_name);
}

// Ensures that the specified name is permanently usable by prepending a prefix
// if the first chars are _ and a digit, which indicate a transient name.
string CompilerMSL::ensure_valid_name(string name, string pfx)
{
	if (name.size() >= 2 && name[0] == '_' && isdigit(name[1]))
	{
		return join(pfx, name);
	}
	else
	{
		auto iter = var_name_overrides.find(name);
		return (iter != var_name_overrides.end()) ? iter->second : name;
	}
}

// Returns an MSL string describing  the SPIR-V type
string CompilerMSL::type_to_glsl(const SPIRType &type)
{
	// Ignore the pointer type since GLSL doesn't have pointers.

	string type_name;

	switch (type.basetype)
	{
	case SPIRType::Struct:
		// Need OpName lookup here to get a "sensible" name for a struct.
		return to_name(type.self);

	case SPIRType::Image:
	case SPIRType::SampledImage:
		return image_type_glsl(type);

	case SPIRType::Sampler:
		return "sampler";

	case SPIRType::Void:
		return "void";

	case SPIRType::AtomicCounter:
		return "atomic_uint";

	// Scalars
	case SPIRType::Boolean:
		type_name = "bool";
		break;
	case SPIRType::Char:
		type_name = "char";
		break;
	case SPIRType::Int:
		type_name = (type.width == 16 ? "short" : "int");
		break;
	case SPIRType::UInt:
		type_name = (type.width == 16 ? "ushort" : "uint");
		break;
	case SPIRType::Int64:
		type_name = "long"; // Currently unsupported
		break;
	case SPIRType::UInt64:
		type_name = "size_t";
		break;
	case SPIRType::Float:
		type_name = (type.width == 16 ? "half" : "float");
		break;
	case SPIRType::Double:
		type_name = "double"; // Currently unsupported
		break;

	default:
		return "unknown_type";
	}

	// Matrix?
	if (type.columns > 1)
		type_name += to_string(type.columns) + "x";

	// Vector or Matrix?
	if (type.vecsize > 1)
		type_name += to_string(type.vecsize);

	return type_name;
}

// Returns an MSL string describing  the SPIR-V image type
string CompilerMSL::image_type_glsl(const SPIRType &type)
{
	string img_type_name;

	// Bypass pointers because we need the real image struct
	auto &img_type = get<SPIRType>(type.self).image;

	if (img_type.depth)
	{
		switch (img_type.dim)
		{
		case spv::Dim2D:
			img_type_name += (img_type.ms ? "depth2d_ms" : (img_type.arrayed ? "depth2d_array" : "depth2d"));
			break;
		case spv::DimCube:
			img_type_name += (img_type.arrayed ? "depthcube_array" : "depthcube");
			break;
		default:
			img_type_name += "unknown_depth_texture_type";
			break;
		}
	}
	else
	{
		switch (img_type.dim)
		{
		case spv::Dim1D:
			img_type_name += (img_type.arrayed ? "texture1d_array" : "texture1d");
			break;
		case spv::DimBuffer:
		case spv::Dim2D:
			img_type_name += (img_type.ms ? "texture2d_ms" : (img_type.arrayed ? "texture2d_array" : "texture2d"));
			break;
		case spv::Dim3D:
			img_type_name += "texture3d";
			break;
		case spv::DimCube:
			img_type_name += (img_type.arrayed ? "texturecube_array" : "texturecube");
			break;
		default:
			img_type_name += "unknown_texture_type";
			break;
		}
	}

	// Append the pixel type
	auto &img_pix_type = get<SPIRType>(img_type.type);
	img_type_name += "<";
	img_type_name += type_to_glsl(img_pix_type);

	if (img_type.is_written)
	{
		img_type_name += ", access::";

		if (img_type.is_read)
			img_type_name += "read_";

		img_type_name += "write";
	}

	img_type_name += ">";

	return img_type_name;
}

string CompilerMSL::bitcast_glsl_op(const SPIRType &out_type, const SPIRType &)
{
	return "as_type<" + type_to_glsl(out_type) + ">";
}

// Returns an MSL string identifying the name of a SPIR-V builtin.
// Output builtins are qualified with the name of the stage out structure.
string CompilerMSL::builtin_to_glsl(BuiltIn builtin)
{
	switch (builtin)
	{

	// Override GLSL compiler strictness
	case BuiltInVertexId:
		return "gl_VertexID";
	case BuiltInInstanceId:
		return "gl_InstanceID";
	case BuiltInVertexIndex:
		return "gl_VertexIndex";
	case BuiltInInstanceIndex:
		return "gl_InstanceIndex";

	// Output builtins qualified with output struct when used in the entry function
	case BuiltInPosition:
	case BuiltInPointSize:
	case BuiltInClipDistance:
	case BuiltInLayer:
		if (current_function && (current_function->self == entry_point))
			return stage_out_var_name + "." + CompilerGLSL::builtin_to_glsl(builtin);
		else
			return CompilerGLSL::builtin_to_glsl(builtin);

	default:
		return CompilerGLSL::builtin_to_glsl(builtin);
	}
}

// Returns an MSL string attribute qualifer for a SPIR-V builtin
string CompilerMSL::builtin_qualifier(BuiltIn builtin)
{
	auto &execution = get_entry_point();

	switch (builtin)
	{
	// Vertex function in
	case BuiltInVertexId:
		return "vertex_id";
	case BuiltInVertexIndex:
		return "vertex_id";
	case BuiltInInstanceId:
		return "instance_id";
	case BuiltInInstanceIndex:
		return "instance_id";

	// Vertex function out
	case BuiltInClipDistance:
		return "clip_distance";
	case BuiltInPointSize:
		return "point_size";
	case BuiltInPosition:
		return "position";
	case BuiltInLayer:
		return "render_target_array_index";

	// Fragment function in
	case BuiltInFrontFacing:
		return "front_facing";
	case BuiltInPointCoord:
		return "point_coord";
	case BuiltInFragCoord:
		return "position";
	case BuiltInSampleId:
		return "sample_id";
	case BuiltInSampleMask:
		return "sample_mask";

	// Fragment function out
	case BuiltInFragDepth:
	{
		if (execution.flags & (1ull << ExecutionModeDepthGreater))
			return "depth(greater)";

		if (execution.flags & (1ull << ExecutionModeDepthLess))
			return "depth(less)";

		if (execution.flags & (1ull << ExecutionModeDepthUnchanged))
			return "depth(any)";
	}

	// Compute function in
	case BuiltInGlobalInvocationId:
		return "thread_position_in_grid";

	case BuiltInLocalInvocationId:
		return "thread_position_in_threadgroup";

	case BuiltInLocalInvocationIndex:
		return "thread_index_in_threadgroup";

	default:
		return "unsupported-built-in";
	}
}

// Returns an MSL string type declaration for a SPIR-V builtin
string CompilerMSL::builtin_type_decl(BuiltIn builtin)
{
	switch (builtin)
	{
	// Vertex function in
	case BuiltInVertexId:
		return "uint";
	case BuiltInVertexIndex:
		return "uint";
	case BuiltInInstanceId:
		return "uint";
	case BuiltInInstanceIndex:
		return "uint";

	// Vertex function out
	case BuiltInClipDistance:
		return "float";
	case BuiltInPointSize:
		return "float";
	case BuiltInPosition:
		return "float4";

	// Fragment function in
	case BuiltInFrontFacing:
		return "bool";
	case BuiltInPointCoord:
		return "float2";
	case BuiltInFragCoord:
		return "float4";
	case BuiltInSampleId:
		return "uint";
	case BuiltInSampleMask:
		return "uint";

	// Compute function in
	case BuiltInGlobalInvocationId:
		return "uint3";
	case BuiltInLocalInvocationId:
		return "uint3";
	case BuiltInLocalInvocationIndex:
		return "uint";

	default:
		return "unsupported-built-in-type";
	}
}

// Returns the declaration of a built-in argument to a function
string CompilerMSL::built_in_func_arg(BuiltIn builtin, bool prefix_comma)
{
	string bi_arg;
	if (prefix_comma)
		bi_arg += ", ";
	bi_arg += builtin_type_decl(builtin);
	bi_arg += " " + builtin_to_glsl(builtin);
	bi_arg += " [[" + builtin_qualifier(builtin) + "]]";
	return bi_arg;
}

// Returns the byte size of a struct member.
size_t CompilerMSL::get_declared_struct_member_size(const SPIRType &struct_type, uint32_t index) const
{
	uint32_t type_id = struct_type.member_types[index];
	auto dec_mask = get_member_decoration_mask(struct_type.self, index);
	return get_declared_type_size(type_id, dec_mask);
}

// Returns the effective size of a variable type.
size_t CompilerMSL::get_declared_type_size(uint32_t type_id) const
{
	return get_declared_type_size(type_id, get_decoration_mask(type_id));
}

// Returns the effective size in bytes of a variable type
// or member type, taking into consideration the decorations mask.
size_t CompilerMSL::get_declared_type_size(uint32_t type_id, uint64_t dec_mask) const
{
	auto &type = get<SPIRType>(type_id);

	switch (type.basetype)
	{
	case SPIRType::Unknown:
	case SPIRType::Void:
	case SPIRType::AtomicCounter:
	case SPIRType::Image:
	case SPIRType::SampledImage:
	case SPIRType::Sampler:
		SPIRV_CROSS_THROW("Querying size of opaque object.");

	case SPIRType::Struct:
		return get_declared_struct_size(type);

	default:
	{
		size_t component_size = type.width / 8;
		unsigned vecsize = type.vecsize;
		unsigned columns = type.columns;

		if (!type.array.empty())
		{
			// For arrays, we can use ArrayStride to get an easy check if it has been populated.
			// ArrayStride is part of the array type not OpMemberDecorate.
			auto &dec = meta[type_id].decoration;
			if (dec.decoration_flags & (1ull << DecorationArrayStride))
				return dec.array_stride * to_array_size_literal(type, uint32_t(type.array.size()) - 1);
		}

		if (columns == 1) // An unpacked 3-element vector is the same size as a 4-element vector.
		{
			if (!(dec_mask & (1ull << DecorationCPacked)))
			{
				if (vecsize == 3)
					vecsize = 4;
			}
		}
		else // For matrices, a 3-element column is the same size as a 4-element column.
		{
			if (dec_mask & (1ull << DecorationColMajor))
			{
				if (vecsize == 3)
					vecsize = 4;
			}
			else if (dec_mask & (1ull << DecorationRowMajor))
			{
				if (columns == 3)
					columns = 4;
			}
		}

		return vecsize * columns * component_size;
	}
	}
}

// Returns the byte alignment of a struct member.
size_t CompilerMSL::get_declared_struct_member_alignment(const SPIRType &struct_type, uint32_t index) const
{
	uint32_t type_id = struct_type.member_types[index];
	auto dec_mask = get_member_decoration_mask(struct_type.self, index);
	return get_declared_type_alignment(type_id, dec_mask);
}

// Returns the effective alignment in bytes of a variable type
// or member type, taking into consideration the decorations mask.
size_t CompilerMSL::get_declared_type_alignment(uint32_t type_id, uint64_t dec_mask) const
{
	auto &type = get<SPIRType>(type_id);

	switch (type.basetype)
	{
	case SPIRType::Unknown:
	case SPIRType::Void:
	case SPIRType::AtomicCounter:
	case SPIRType::Image:
	case SPIRType::SampledImage:
	case SPIRType::Sampler:
		SPIRV_CROSS_THROW("Querying alignment of opaque object.");

	case SPIRType::Struct:
		return 16; // Per Vulkan spec section 14.5.4

	default:
	{
		// Alignment of packed type is the same as the underlying component size.
		// Alignment of unpacked type is the same as the type size (or one matrix column).
		if (dec_mask & (1ull << DecorationCPacked))
			return type.width / 8;
		else
			return get_declared_type_size(type_id, dec_mask) / type.columns;
	}
	}
}

<<<<<<< HEAD
bool CompilerMSL::OpCodePreprocessor::handle(Op opcode, const uint32_t *args, uint32_t /*length*/)
=======
bool CompilerMSL::skip_argument(uint32_t) const
{
	return false;
}

bool CompilerMSL::OpCodePreprocessor::handle(Op opcode, const uint32_t * /*args*/, uint32_t /*length*/)
>>>>>>> a0d0a0ec
{
	// Since MSL exists in a single execution scope, function prototype declarations are not
	// needed, and clutter the output. If secondary functions are output (either as a SPIR-V
	// function implementation or as indicated by the presence of OpFunctionCall), then set
	// suppress_missing_prototypes to suppress compiler warnings of missing function prototypes.

	// Mark if the input requires the implementation of an SPIR-V function that does not exist in Metal.
	SPVFuncImpl spv_func = compiler.get_spv_func_impl(opcode, args);
	if (spv_func != SPVFuncImplNone)
	{
		compiler.spv_function_implementations.insert(spv_func);
		suppress_missing_prototypes = true;
		return true;
	}

	switch (opcode)
	{

	case OpFunctionCall:
		suppress_missing_prototypes = true;
		break;

	case OpAtomicExchange:
	case OpAtomicCompareExchange:
	case OpAtomicCompareExchangeWeak:
	case OpAtomicLoad:
	case OpAtomicIIncrement:
	case OpAtomicIDecrement:
	case OpAtomicIAdd:
	case OpAtomicISub:
	case OpAtomicSMin:
	case OpAtomicUMin:
	case OpAtomicSMax:
	case OpAtomicUMax:
	case OpAtomicAnd:
	case OpAtomicOr:
	case OpAtomicXor:
		uses_atomics = true;
		break;

	default:
		break;
	}

	return true;
}

// Returns an enumeration of a SPIR-V function that needs to be output for certain Op codes.
CompilerMSL::SPVFuncImpl CompilerMSL::get_spv_func_impl(Op opcode, const uint32_t *args)
{
	switch (opcode)
	{
	case OpFMod:
		return SPVFuncImplMod;

	case OpExtInst:
	{
		uint32_t extension_set = args[2];
		if (get<SPIRExtension>(extension_set).ext == SPIRExtension::GLSL)
		{
			GLSLstd450 op_450 = static_cast<GLSLstd450>(args[3]);
			switch (op_450)
			{
			case GLSLstd450Radians:
				return SPVFuncImplRadians;
			case GLSLstd450Degrees:
				return SPVFuncImplDegrees;
			case GLSLstd450FindILsb:
				return SPVFuncImplFindILsb;
			case GLSLstd450FindSMsb:
				return SPVFuncImplFindSMsb;
			case GLSLstd450FindUMsb:
				return SPVFuncImplFindUMsb;
			case GLSLstd450MatrixInverse:
			{
				auto &mat_type = get<SPIRType>(args[0]);
				switch (mat_type.columns)
				{
				case 2:
					return SPVFuncImplInverse2x2;
				case 3:
					return SPVFuncImplInverse3x3;
				case 4:
					return SPVFuncImplInverse4x4;
				default:
					break;
				}
				break;
			}
			default:
				break;
			}
		}
		break;
	}

	default:
		break;
	}
	return SPVFuncImplNone;
}

// Sort both type and meta member content based on builtin status (put builtins at end),
// then by the required sorting aspect.
void CompilerMSL::MemberSorter::sort()
{
	// Create a temporary array of consecutive member indices and sort it based on how
	// the members should be reordered, based on builtin and sorting aspect meta info.
	size_t mbr_cnt = type.member_types.size();
	vector<uint32_t> mbr_idxs(mbr_cnt);
	iota(mbr_idxs.begin(), mbr_idxs.end(), 0); // Fill with consecutive indices
	std::sort(mbr_idxs.begin(), mbr_idxs.end(), *this); // Sort member indices based on sorting aspect

	// Move type and meta member info to the order defined by the sorted member indices.
	// This is done by creating temporary copies of both member types and meta, and then
	// copying back to the original content at the sorted indices.
	auto mbr_types_cpy = type.member_types;
	auto mbr_meta_cpy = meta.members;
	for (uint32_t mbr_idx = 0; mbr_idx < mbr_cnt; mbr_idx++)
	{
		type.member_types[mbr_idx] = mbr_types_cpy[mbr_idxs[mbr_idx]];
		meta.members[mbr_idx] = mbr_meta_cpy[mbr_idxs[mbr_idx]];
	}
}

// Sort first by builtin status (put builtins at end), then by the sorting aspect.
bool CompilerMSL::MemberSorter::operator()(uint32_t mbr_idx1, uint32_t mbr_idx2)
{
	auto &mbr_meta1 = meta.members[mbr_idx1];
	auto &mbr_meta2 = meta.members[mbr_idx2];
	if (mbr_meta1.builtin != mbr_meta2.builtin)
		return mbr_meta2.builtin;
	else
		switch (sort_aspect)
		{
		case Location:
			return mbr_meta1.location < mbr_meta2.location;
		case LocationReverse:
			return mbr_meta1.location > mbr_meta2.location;
		case Offset:
			return mbr_meta1.offset < mbr_meta2.offset;
		case OffsetThenLocationReverse:
			return (mbr_meta1.offset < mbr_meta2.offset) ||
			       ((mbr_meta1.offset == mbr_meta2.offset) && (mbr_meta1.location > mbr_meta2.location));
		case Alphabetical:
			return mbr_meta1.alias > mbr_meta2.alias;
		default:
			return false;
		}
}

CompilerMSL::MemberSorter::MemberSorter(SPIRType &t, Meta &m, SortAspect sa)
    : type(t)
    , meta(m)
    , sort_aspect(sa)
{
	// Ensure enough meta info is available
	meta.members.resize(max(type.member_types.size(), meta.members.size()));
}<|MERGE_RESOLUTION|>--- conflicted
+++ resolved
@@ -2777,16 +2777,12 @@
 	}
 }
 
-<<<<<<< HEAD
+bool CompilerMSL::skip_argument(uint32_t) const
+{
+	return false;
+}
+
 bool CompilerMSL::OpCodePreprocessor::handle(Op opcode, const uint32_t *args, uint32_t /*length*/)
-=======
-bool CompilerMSL::skip_argument(uint32_t) const
-{
-	return false;
-}
-
-bool CompilerMSL::OpCodePreprocessor::handle(Op opcode, const uint32_t * /*args*/, uint32_t /*length*/)
->>>>>>> a0d0a0ec
 {
 	// Since MSL exists in a single execution scope, function prototype declarations are not
 	// needed, and clutter the output. If secondary functions are output (either as a SPIR-V
