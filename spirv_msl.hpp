/*
 * Copyright 2015-2016 The Brenwill Workshop Ltd.
 *
 * Licensed under the Apache License, Version 2.0 (the "License");
 * you may not use this file except in compliance with the License.
 * You may obtain a copy of the License at
 *
 *     http://www.apache.org/licenses/LICENSE-2.0
 *
 * Unless required by applicable law or agreed to in writing, software
 * distributed under the License is distributed on an "AS IS" BASIS,
 * WITHOUT WARRANTIES OR CONDITIONS OF ANY KIND, either express or implied.
 * See the License for the specific language governing permissions and
 * limitations under the License.
 */

#ifndef SPIRV_CROSS_MSL_HPP
#define SPIRV_CROSS_MSL_HPP

#include "spirv_glsl.hpp"
#include <set>
#include <unordered_map>
#include <unordered_set>
#include <vector>

namespace spirv_cross
{

// Options for compiling to Metal Shading Language
struct MSLConfiguration
{
	bool flip_vert_y = false;
	bool flip_frag_y = false;
	bool is_rendering_points = false;
	std::string entry_point_name;
};

// Defines MSL characteristics of a vertex attribute at a particular location.
// The used_by_shader flag is set to true during compilation of SPIR-V to MSL
// if the shader makes use of this vertex attribute.
struct MSLVertexAttr
{
	uint32_t location = 0;
	bool used_by_shader = false;
};

// Matches the binding index of a MSL resource for a binding within a descriptor set.
// Taken together, the stage, desc_set and binding combine to form a reference to a resource
// descriptor used in a particular shading stage. Generally, only one of the buffer, texture,
// or sampler elements will be populated. The used_by_shader flag is set to true during
// compilation of SPIR-V to MSL if the shader makes use of this vertex attribute.
struct MSLResourceBinding
{
	spv::ExecutionModel stage;
	uint32_t desc_set = 0;
	uint32_t binding = 0;

	uint32_t msl_buffer = 0;
	uint32_t msl_texture = 0;
	uint32_t msl_sampler = 0;

	bool used_by_shader = false;
};

// Special constant used in a MSLResourceBinding desc_set
// element to indicate the bindings for the push constants.
static const uint32_t kPushConstDescSet = UINT32_MAX;

// Special constant used in a MSLResourceBinding binding
// element to indicate the bindings for the push constants.
static const uint32_t kPushConstBinding = 0;

// Decompiles SPIR-V to Metal Shading Language
class CompilerMSL : public CompilerGLSL
{
public:
	// Constructs an instance to compile the SPIR-V code into Metal Shading Language.
	CompilerMSL(std::vector<uint32_t> spirv);

	// Compiles the SPIR-V code into Metal Shading Language using the specified configuration parameters.
	//  - msl_cfg indicates some general configuration for directing the compilation.
	//  - p_vtx_attrs is an optional list of vertex attribute bindings used to match
	//    vertex content locations to MSL attributes. If vertex attributes are provided,
	//    the compiler will set the used_by_shader flag to true in any vertex attribute
	//    actually used by the MSL code.
	//  - p_res_bindings is a list of resource bindings to indicate the MSL buffer,
	//    texture or sampler index to use for a particular SPIR-V description set
	//    and binding. If resource bindings are provided, the compiler will set the
	//    used_by_shader flag to true in any resource binding actually used by the MSL code.
	std::string compile(MSLConfiguration &msl_cfg, std::vector<MSLVertexAttr> *p_vtx_attrs = nullptr,
	                    std::vector<MSLResourceBinding> *p_res_bindings = nullptr);

	// Compiles the SPIR-V code into Metal Shading Language using default configuration parameters.
	std::string compile() override;

protected:
	void emit_instruction(const Instruction &instr) override;
	void emit_glsl_op(uint32_t result_type, uint32_t result_id, uint32_t op, const uint32_t *args,
	                  uint32_t count) override;
	void emit_header() override;
	void emit_function_prototype(SPIRFunction &func, uint64_t return_flags) override;
	void emit_sampled_image_op(uint32_t result_type, uint32_t result_id, uint32_t image_id, uint32_t samp_id) override;
	void emit_fixup() override;
	std::string type_to_glsl(const SPIRType &type) override;
	std::string image_type_glsl(const SPIRType &type) override;
	std::string builtin_to_glsl(spv::BuiltIn builtin) override;
	std::string member_decl(const SPIRType &type, const SPIRType &member_type, uint32_t member) override;
	std::string constant_expression(const SPIRConstant &c) override;
	size_t get_declared_struct_member_size(const SPIRType &struct_type, uint32_t index) const override;
	std::string to_func_call_arg(uint32_t id) override;
	std::string to_name(uint32_t id, bool allow_alias = true) override;
	std::string to_function_name(uint32_t img, const SPIRType &imgtype, bool is_fetch, bool is_gather, bool is_proj,
	                             bool has_array_offsets, bool has_offset, bool has_grad, bool has_lod,
	                             bool has_dref) override;
	std::string to_function_args(uint32_t img, const SPIRType &imgtype, bool is_fetch, bool is_gather, bool is_proj,
	                             uint32_t coord, uint32_t coord_components, uint32_t dref, uint32_t grad_x,
	                             uint32_t grad_y, uint32_t lod, uint32_t coffset, uint32_t offset, uint32_t bias,
	                             uint32_t comp, uint32_t sample, bool *p_forward) override;
<<<<<<< HEAD
=======
	std::string clean_func_name(std::string func_name) override;
	std::string get_argument_address_space(const SPIRVariable &argument);
>>>>>>> d8278a8e

	void preprocess_op_codes();
	void emit_custom_functions();
	void localize_global_variables();
	void extract_global_variables_from_functions();

	std::unordered_map<uint32_t, std::unordered_set<uint32_t>> function_global_vars;
	void extract_global_variables_from_function(uint32_t func_id, std::unordered_set<uint32_t> &added_arg_ids,
	                                            std::unordered_set<uint32_t> &global_var_ids,
	                                            std::unordered_set<uint32_t> &processed_func_ids);
	uint32_t add_interface_block(spv::StorageClass storage);
	void mark_location_as_used_by_shader(uint32_t location, spv::StorageClass storage);

	void emit_resources();
	void emit_interface_block(uint32_t ib_var_id);
	void populate_func_name_overrides();
	void populate_var_name_overrides();

	std::string func_type_decl(SPIRType &type);
	std::string clean_func_name(std::string func_name) override;
	std::string entry_point_args(bool append_comma);
	std::string get_entry_point_name();
	std::string to_qualified_member_name(const SPIRType &type, uint32_t index);
	std::string ensure_valid_name(std::string name, std::string pfx);
	std::string to_sampler_expression(uint32_t id);
	std::string builtin_qualifier(spv::BuiltIn builtin);
	std::string builtin_type_decl(spv::BuiltIn builtin);
	std::string member_attribute_qualifier(const SPIRType &type, uint32_t index);
	std::string argument_decl(const SPIRFunction::Parameter &arg);
	uint32_t get_metal_resource_index(SPIRVariable &var, SPIRType::BaseType basetype);
	uint32_t get_ordered_member_location(uint32_t type_id, uint32_t index);
	size_t get_declared_type_size(uint32_t type_id) const;
	size_t get_declared_type_size(uint32_t type_id, uint64_t dec_mask) const;
	std::string to_component_argument(uint32_t id);

	MSLConfiguration msl_config;
	std::unordered_map<std::string, std::string> func_name_overrides;
	std::unordered_map<std::string, std::string> var_name_overrides;
	std::set<uint32_t> custom_function_ops;
	std::unordered_map<uint32_t, MSLVertexAttr *> vtx_attrs_by_location;
	std::vector<MSLResourceBinding *> resource_bindings;
	MSLResourceBinding next_metal_resource_index;
	uint32_t stage_in_var_id = 0;
	uint32_t stage_out_var_id = 0;
	uint32_t stage_uniforms_var_id = 0;
	std::string qual_pos_var_name;
	std::string stage_in_var_name = "in";
	std::string stage_out_var_name = "out";
	std::string stage_uniform_var_name = "uniforms";
	std::string sampler_name_suffix = "Smplr";

	// OpcodeHandler that handles several MSL preprocessing operations.
	struct OpCodePreprocessor : OpcodeHandler
	{
		OpCodePreprocessor(CompilerMSL &compiler_)
		    : compiler(compiler_)
		{
		}

		bool handle(spv::Op opcode, const uint32_t *args, uint32_t length) override;

		CompilerMSL &compiler;
		bool suppress_missing_prototypes = false;
	};

	// Sorts the members of a SPIRType and associated Meta info based on a settable sorting
	// aspect, which defines which aspect of the struct members will be used to sort them.
	// Regardless of the sorting aspect, built-in members always appear at the end of the struct.
	struct MemberSorter
	{
		enum SortAspect
		{
			Location,
			LocationReverse,
			Offset,
			OffsetThenLocationReverse,
			Alphabetical
		};

		void sort();
		bool operator()(uint32_t mbr_idx1, uint32_t mbr_idx2);
		MemberSorter(SPIRType &t, Meta &m, SortAspect sa)
		    : type(t)
		    , meta(m)
		    , sort_aspect(sa)
		{
		}
		SPIRType &type;
		Meta &meta;
		SortAspect sort_aspect;
	};
};
}

#endif<|MERGE_RESOLUTION|>--- conflicted
+++ resolved
@@ -116,11 +116,8 @@
 	                             uint32_t coord, uint32_t coord_components, uint32_t dref, uint32_t grad_x,
 	                             uint32_t grad_y, uint32_t lod, uint32_t coffset, uint32_t offset, uint32_t bias,
 	                             uint32_t comp, uint32_t sample, bool *p_forward) override;
-<<<<<<< HEAD
-=======
-	std::string clean_func_name(std::string func_name) override;
+
 	std::string get_argument_address_space(const SPIRVariable &argument);
->>>>>>> d8278a8e
 
 	void preprocess_op_codes();
 	void emit_custom_functions();
